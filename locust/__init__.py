--- conflicted
+++ resolved
@@ -1,12 +1,5 @@
-<<<<<<< HEAD
-__version__ = "0.8.1"
+__version__ = "0.9.0"
 
-from .core import HttpLocust, Locust, TaskSet, task
-from .exception import InterruptTaskSet, ResponseError, RescheduleTaskImmediately
-from .main import run_locust, create_options, parse_options
-=======
 from .core import HttpLocust, Locust, TaskSet, TaskSequence, task, seq_task
 from .exception import InterruptTaskSet, ResponseError, RescheduleTaskImmediately
-
-__version__ = "0.9.0"
->>>>>>> 0a155ed6
+from .main import run_locust, create_options, parse_options
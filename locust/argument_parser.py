--- conflicted
+++ resolved
@@ -257,24 +257,6 @@
     stats_group.add_argument(
         '--print-stats',
         action='store_true',
-<<<<<<< HEAD
-        help="Disable the web interface, and instead start running the test immediately. Requires -c and -t to be specified."
-    )
-    # Number of users
-    parser.add_argument(
-        '-u', '--users',
-        type=int,
-        dest='num_users',
-        default=1,
-        help="Number of concurrent users. Only used together with --no-web"
-    )
-    # User hatch rate
-    parser.add_argument(
-        '-r', '--hatch-rate',
-        type=float,
-        default=1,
-        help="The rate per second in which users are spawned. Only used together with --no-web"
-=======
         help="Print stats in the console"
     )
     # only print summary stats
@@ -282,7 +264,6 @@
        '--only-summary',
        action='store_true',
        help='Only print the summary stats'
->>>>>>> aa16edce
     )
     stats_group.add_argument(
         '--reset-stats',
@@ -316,20 +297,14 @@
     step_load_group.add_argument(
         '--step-load',
         action='store_true',
-        help="Enable Step Load mode to monitor how performance metrics varies when user load increases. Requires --step-users and --step-time to be specified."
-    )
-<<<<<<< HEAD
-    # Number of users to incease by Step
-    parser.add_argument(
-        '--step-users',
-=======
+        help="Enable Step Load mode to monitor how performance metrics varies when user load increases. Requires --step-clients and --step-time to be specified."
+    )
     # Number of clients to incease by Step
     step_load_group.add_argument(
         '--step-clients',
->>>>>>> aa16edce
-        type=int,
-        default=1,
-        help="User count to increase by step in Step Load mode. Only used together with --step-load"
+        type=int,
+        default=1,
+        help="Client count to increase by step in Step Load mode. Only used together with --step-load"
     )
     # Time limit of each step
     step_load_group.add_argument(

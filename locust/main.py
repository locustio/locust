--- conflicted
+++ resolved
@@ -432,13 +432,10 @@
         else:
             code = 0
 
-<<<<<<< HEAD
         environment.events.quitting.fire(environment=environment, reverse=True, exit_code=code)
 
-        logger.info("Shutting down (exit code %s)" % code)
-=======
         logger.info(f"Shutting down (exit code {code})")
->>>>>>> 6bddf093
+
         if stats_printer_greenlet is not None:
             stats_printer_greenlet.kill(block=False)
         if headless_master_greenlet is not None:

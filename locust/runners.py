# -*- coding: utf-8 -*-
import logging
import random
import socket
import traceback
import warnings
from uuid import uuid4
from time import time

import gevent
import psutil
from gevent.pool import Group

from .rpc import Message, rpc
from .stats import RequestStats, setup_distributed_stats_event_listeners

from .exception import RPCError

logger = logging.getLogger(__name__)


STATE_INIT, STATE_HATCHING, STATE_RUNNING, STATE_CLEANUP, STATE_STOPPING, STATE_STOPPED, STATE_MISSING = ["ready", "hatching", "running", "cleanup", "stopping", "stopped", "missing"]
WORKER_REPORT_INTERVAL = 3.0
CPU_MONITOR_INTERVAL = 5.0
HEARTBEAT_INTERVAL = 1
HEARTBEAT_LIVENESS = 3
FALLBACK_INTERVAL = 5


class LocustRunner(object):
    def __init__(self, environment, locust_classes):
        environment.runner = self
        self.environment = environment
        self.locust_classes = locust_classes
        self.locusts = Group()
        self.greenlet = Group()
        self.state = STATE_INIT
        self.hatching_greenlet = None
        self.stepload_greenlet = None
        self.current_cpu_usage = 0
        self.cpu_warning_emitted = False
        self.greenlet.spawn(self.monitor_cpu)
        self.exceptions = {}
        self.stats = RequestStats()
        
        # set up event listeners for recording requests
        def on_request_success(request_type, name, response_time, response_length, **kwargs):
            self.stats.log_request(request_type, name, response_time, response_length)
        
        def on_request_failure(request_type, name, response_time, response_length, exception, **kwargs):
            self.stats.log_request(request_type, name, response_time, response_length)
            self.stats.log_error(request_type, name, exception)
        
        self.environment.events.request_success.add_listener(on_request_success)
        self.environment.events.request_failure.add_listener(on_request_failure)
        self.connection_broken = False

        # register listener that resets stats when hatching is complete
        def on_hatch_complete(user_count):
            self.state = STATE_RUNNING
            if environment.reset_stats:
                logger.info("Resetting stats\n")
                self.stats.reset_all()
        self.environment.events.hatch_complete.add_listener(on_hatch_complete)
    
    def __del__(self):
        # don't leave any stray greenlets if runner is removed
        if self.greenlet and len(self.greenlet) > 0:
            self.greenlet.kill(block=False)
    
    @property
    def errors(self):
        return self.stats.errors
    
    @property
    def user_count(self):
        return len(self.locusts)

    def cpu_log_warning(self):
        """Called at the end of the test to repeat the warning & return the status"""
        if self.cpu_warning_emitted:
            logger.warning("Loadgen CPU usage was too high at some point during the test! See https://docs.locust.io/en/stable/running-locust-distributed.html for how to distribute the load over multiple CPU cores or machines")
            return True
        return False

    def weight_locusts(self, amount):
        """
        Distributes the amount of locusts for each WebLocust-class according to it's weight
        returns a list "bucket" with the weighted locusts
        """
        bucket = []
        weight_sum = sum([locust.weight for locust in self.locust_classes])
        residuals = {}
        for locust in self.locust_classes:
            if self.environment.host is not None:
                locust.host = self.environment.host

            # create locusts depending on weight
            percent = locust.weight / float(weight_sum)
            num_locusts = int(round(amount * percent))
            bucket.extend([locust for x in range(num_locusts)])
            # used to keep track of the amount of rounding was done if we need
            # to add/remove some instances from bucket
            residuals[locust] = amount * percent - round(amount * percent)
        if len(bucket) < amount:
            # We got too few locust classes in the bucket, so we need to create a few extra locusts,
            # and we do this by iterating over each of the Locust classes - starting with the one
            # where the residual from the rounding was the largest - and creating one of each until
            # we get the correct amount
            for locust in [l for l, r in sorted(residuals.items(), key=lambda x:x[1], reverse=True)][:amount-len(bucket)]:
                bucket.append(locust)
        elif len(bucket) > amount:
            # We've got too many locusts due to rounding errors so we need to remove some
            for locust in [l for l, r in sorted(residuals.items(), key=lambda x:x[1])][:len(bucket)-amount]:
                bucket.remove(locust)

        return bucket

    def spawn_locusts(self, spawn_count, hatch_rate, wait=False):
        bucket = self.weight_locusts(spawn_count)
        spawn_count = len(bucket)
        if self.state == STATE_INIT or self.state == STATE_STOPPED:
            self.state = STATE_HATCHING
        
        existing_count = len(self.locusts)
        logger.info("Hatching and swarming %i users at the rate %g users/s (%i users already running)..." % (spawn_count, hatch_rate, existing_count))
        occurrence_count = dict([(l.__name__, 0) for l in self.locust_classes])
        
        def hatch():
            sleep_time = 1.0 / hatch_rate
            hatch_count = 0
            while True:
                if not bucket:
                    logger.info("All locusts hatched: %s (%i already running)" % (
                        ", ".join(["%s: %d" % (name, count) for name, count in occurrence_count.items()]), 
                        existing_count,
                    ))
                    if not sorted([g.args[0].id for g in self.locusts]) == list(range(len(self.locusts))):
                        logger.warning("Locust IDs are not consecutive.")
                    self.environment.events.hatch_complete.fire(user_count=len(self.locusts))
                    return

<<<<<<< HEAD
                locust = bucket.pop(random.randint(0, len(bucket)-1))
                occurrence_count[locust.__name__] += 1
                new_locust = locust(self.environment)
                def start_locust(_):
                    try:
                        new_locust.run(runner=self)
                    except GreenletExit:
                        pass
                new_locust.id = existing_count + hatch_count
                self.locusts.spawn(start_locust, new_locust)
                hatch_count += 1
=======
                locust_class = bucket.pop(random.randint(0, len(bucket)-1))
                occurrence_count[locust_class.__name__] += 1
                new_locust = locust_class(self.environment)
                new_locust.start(self.locusts)
>>>>>>> 13d7c3a2
                if len(self.locusts) % 10 == 0:
                    logger.debug("%i locusts hatched" % len(self.locusts))
                if bucket:
                    gevent.sleep(sleep_time)
        
        hatch()
        if wait:
            self.locusts.join()
            logger.info("All locusts dead\n")

    def kill_locusts(self, kill_count):
        """
        Kill a kill_count of weighted locusts from the Group() object in self.locusts
        """
        bucket = self.weight_locusts(kill_count)
        kill_count = len(bucket)
        logger.info("Killing %i locusts" % kill_count)
        to_kill = []
        for g in self.locusts:
            for l in bucket:
                user = g.args[0]
                if l == type(user):
                    to_kill.append(user)
                    bucket.remove(l)
                    break
<<<<<<< HEAD

        dying_ids = sorted([g.args[0].id for g in dying])
        remaining_count = len(self.locusts) - kill_count
        for g in self.locusts:
            if g.args[0].id >= remaining_count:
                g.args[0].id = dying_ids.pop()

        self.kill_locust_greenlets(dying)
        if not sorted([g.args[0].id for g in self.locusts]) == list(range(len(self.locusts))):
            logger.warning("Locust IDs are not consecutive.")

=======
        self.kill_locust_instances(to_kill)
>>>>>>> 13d7c3a2
        self.environment.events.hatch_complete.fire(user_count=self.user_count)
    
    
    def kill_locust_instances(self, users):
        if self.environment.stop_timeout:
            dying = Group()
            for user in users:
                if not user.stop(self.locusts, force=False):
                    # Locust.stop() returns False if the greenlet was not killed, so we'll need
                    # to add it's greenlet to our dying Group so we can wait for it to finish it's task
                    dying.add(user._greenlet)
            if not dying.join(timeout=self.environment.stop_timeout):
                logger.info("Not all locusts finished their tasks & terminated in %s seconds. Killing them..." % self.environment.stop_timeout)
            dying.kill(block=True)
        else:
            for user in users:
                user.stop(self.locusts, force=True)
        
    def monitor_cpu(self):
        process = psutil.Process()
        while True:
            self.current_cpu_usage = process.cpu_percent()
            if self.current_cpu_usage > 90 and not self.cpu_warning_emitted:
                logging.warning("Loadgen CPU usage above 90%! This may constrain your throughput and may even give inconsistent response time measurements! See https://docs.locust.io/en/stable/running-locust-distributed.html for how to distribute the load over multiple CPU cores or machines")
                self.cpu_warning_emitted = True
            gevent.sleep(CPU_MONITOR_INTERVAL)

    def start(self, locust_count, hatch_rate, wait=False):
        if self.state != STATE_RUNNING and self.state != STATE_HATCHING:
            self.stats.clear_all()
            self.exceptions = {}
            self.cpu_warning_emitted = False
            self.worker_cpu_warning_emitted = False

        # Dynamically changing the locust count
        if self.state != STATE_INIT and self.state != STATE_STOPPED:
            self.state = STATE_HATCHING
            if self.user_count > locust_count:
                # Kill some locusts
                kill_count = self.user_count - locust_count
                self.kill_locusts(kill_count)
            elif self.user_count < locust_count:
                # Spawn some locusts
                spawn_count = locust_count - self.user_count
                self.spawn_locusts(spawn_count=spawn_count, hatch_rate=hatch_rate)
            else:
                self.environment.events.hatch_complete.fire(user_count=self.user_count)
        else:
            self.hatch_rate = hatch_rate
            self.spawn_locusts(locust_count, hatch_rate=hatch_rate, wait=wait)

    def start_stepload(self, locust_count, hatch_rate, step_locust_count, step_duration):
        if locust_count < step_locust_count:
            logger.error("Invalid parameters: total locust count of %d is smaller than step locust count of %d" % (locust_count, step_locust_count))
            return
        self.total_clients = locust_count
        
        if self.stepload_greenlet:
            logger.info("There is an ongoing swarming in Step Load mode, will stop it now.")
            self.stepload_greenlet.kill()
        logger.info("Start a new swarming in Step Load mode: total locust count of %d, hatch rate of %d, step locust count of %d, step duration of %d " % (locust_count, hatch_rate, step_locust_count, step_duration))
        self.state = STATE_INIT
        self.stepload_greenlet = self.greenlet.spawn(self.stepload_worker, hatch_rate, step_locust_count, step_duration)

    def stepload_worker(self, hatch_rate, step_clients_growth, step_duration):
        current_num_clients = 0
        while self.state == STATE_INIT or self.state == STATE_HATCHING or self.state == STATE_RUNNING:
            current_num_clients += step_clients_growth
            if current_num_clients > int(self.total_clients):
                logger.info('Step Load is finished.')
                break
            self.start(current_num_clients, hatch_rate)
            logger.info('Step loading: start hatch job of %d locust.' % (current_num_clients))
            gevent.sleep(step_duration)

    def stop(self):
        self.state = STATE_CLEANUP
        # if we are currently hatching locusts we need to kill the hatching greenlet first
        if self.hatching_greenlet and not self.hatching_greenlet.ready():
            self.hatching_greenlet.kill(block=True)
        self.kill_locust_instances([g.args[0] for g in self.locusts])
        self.state = STATE_STOPPED
        self.cpu_log_warning()
    
    def quit(self):
        self.stop()
        self.greenlet.kill(block=True)

    def log_exception(self, node_id, msg, formatted_tb):
        key = hash(formatted_tb)
        row = self.exceptions.setdefault(key, {"count": 0, "msg": msg, "traceback": formatted_tb, "nodes": set()})
        row["count"] += 1
        row["nodes"].add(node_id)
        self.exceptions[key] = row


class LocalLocustRunner(LocustRunner):
    def __init__(self, environment, locust_classes):
        super(LocalLocustRunner, self).__init__(environment, locust_classes)

        # register listener thats logs the exception for the local runner
        def on_locust_error(locust_instance, exception, tb):
            formatted_tb = "".join(traceback.format_tb(tb))
            self.log_exception("local", str(exception), formatted_tb)
        self.environment.events.locust_error.add_listener(on_locust_error)

    def start(self, locust_count, hatch_rate, wait=False):
        if hatch_rate > 100:
            logger.warning("Your selected hatch rate is very high (>100), and this is known to sometimes cause issues. Do you really need to ramp up that fast?")
        
        if self.state != STATE_RUNNING and self.state != STATE_HATCHING:
            # if we're not already running we'll fire the test_start event
            self.environment.events.test_start.fire(environment=self.environment)
        
        if self.hatching_greenlet:
            # kill existing hatching_greenlet before we start a new one
            self.hatching_greenlet.kill(block=True)
        self.hatching_greenlet = self.greenlet.spawn(lambda: super(LocalLocustRunner, self).start(locust_count, hatch_rate, wait=wait))
    
    def stop(self):
        super().stop()
        self.environment.events.test_stop.fire(environment=self.environment)


class DistributedLocustRunner(LocustRunner):
    def __init__(self, *args, **kwargs):
        super().__init__(*args, **kwargs)
        setup_distributed_stats_event_listeners(self.environment.events, self.stats)

class WorkerNode(object):
    def __init__(self, id, state=STATE_INIT, heartbeat_liveness=HEARTBEAT_LIVENESS):
        self.id = id
        self.state = state
        self.user_count = 0
        self.heartbeat = heartbeat_liveness
        self.cpu_usage = 0
        self.cpu_warning_emitted = False

class MasterLocustRunner(DistributedLocustRunner):
    def __init__(self, *args, master_bind_host, master_bind_port, **kwargs):
        super().__init__(*args, **kwargs)
        self.worker_cpu_warning_emitted = False
        self.target_user_count = None
        self.master_bind_host = master_bind_host
        self.master_bind_port = master_bind_port

        class WorkerNodesDict(dict):
            def get_by_state(self, state):
                return [c for c in self.values() if c.state == state]
            
            @property
            def all(self):
                return self.values()

            @property
            def ready(self):
                return self.get_by_state(STATE_INIT)
            
            @property
            def hatching(self):
                return self.get_by_state(STATE_HATCHING)
            
            @property
            def running(self):
                return self.get_by_state(STATE_RUNNING)
        
        self.clients = WorkerNodesDict()
        self.server = rpc.Server(master_bind_host, master_bind_port)
        self.greenlet.spawn(self.heartbeat_worker)
        self.greenlet.spawn(self.client_listener)

        # listener that gathers info on how many locust users the worker has spawned
        def on_worker_report(client_id, data):
            if client_id not in self.clients:
                logger.info("Discarded report from unrecognized worker %s", client_id)
                return

            self.clients[client_id].user_count = data["user_count"]
        self.environment.events.worker_report.add_listener(on_worker_report)
        
        # register listener that sends quit message to worker nodes
        def on_quitting():
            self.quit()
        self.environment.events.quitting.add_listener(on_quitting)
    
    @property
    def user_count(self):
        return sum([c.user_count for c in self.clients.values()])
    
    def cpu_log_warning(self):
        warning_emitted = LocustRunner.cpu_log_warning(self)
        if self.worker_cpu_warning_emitted:
            logger.warning("CPU usage threshold was exceeded on workers during the test!")
            warning_emitted = True
        return warning_emitted

    def start(self, locust_count, hatch_rate):
        self.target_user_count = locust_count
        num_workers = len(self.clients.ready) + len(self.clients.running) + len(self.clients.hatching)
        if not num_workers:
            logger.warning("You are running in distributed mode but have no worker servers connected. "
                           "Please connect workers prior to swarming.")
            return

        self.hatch_rate = hatch_rate
        worker_num_clients = locust_count // (num_workers or 1)
        worker_hatch_rate = float(hatch_rate) / (num_workers or 1)
        remaining = locust_count % num_workers

        logger.info("Sending hatch jobs of %d locusts and %.2f hatch rate to %d ready clients" % (worker_num_clients, worker_hatch_rate, num_workers))

        if worker_hatch_rate > 100:
            logger.warning("Your selected hatch rate is very high (>100/worker), and this is known to sometimes cause issues. Do you really need to ramp up that fast?")

        if self.state != STATE_RUNNING and self.state != STATE_HATCHING:
            self.stats.clear_all()
            self.exceptions = {}
            self.environment.events.test_start.fire(environment=self.environment)
        
        for client in (self.clients.ready + self.clients.running + self.clients.hatching):
            data = {
                "hatch_rate": worker_hatch_rate,
                "num_clients": worker_num_clients,
                "host": self.environment.host,
                "stop_timeout": self.environment.stop_timeout,
            }

            if remaining > 0:
                data["num_clients"] += 1
                remaining -= 1

            self.server.send_to_client(Message("hatch", data, client.id))
        
        self.state = STATE_HATCHING

    def stop(self):
        self.state = STATE_STOPPING
        for client in self.clients.all:
            self.server.send_to_client(Message("stop", None, client.id))
        self.environment.events.test_stop.fire(environment=self.environment)
    
    def quit(self):
        if self.state in [STATE_INIT, STATE_STOPPED, STATE_STOPPING]:
            # fire test_stop event if state isn't already stopped
            self.environment.events.test_stop.fire(environment=self.environment)
            
        for client in self.clients.all:
            self.server.send_to_client(Message("quit", None, client.id))
        gevent.sleep(0.5) # wait for final stats report from all workers
        self.greenlet.kill(block=True)
    
    def heartbeat_worker(self):
        while True:
            gevent.sleep(HEARTBEAT_INTERVAL)
            if self.connection_broken:
                self.reset_connection()
                continue
            for client in self.clients.all:
                if client.heartbeat < 0 and client.state != STATE_MISSING:
                    logger.info('Worker %s failed to send heartbeat, setting state to missing.' % str(client.id))
                    client.state = STATE_MISSING
                    client.user_count = 0
                else:
                    client.heartbeat -= 1

<<<<<<< HEAD
    def broadcast_timeslots(self):
        index = 0
        num_clients = self.slave_count
        for client in self.clients.all:
            timeslot_ratio = index/num_clients
            self.server.send_to_client(Message("timeslot_ratio", timeslot_ratio, client.id))
            index += 1
=======
    def reset_connection(self):
        logger.info("Reset connection to slave")
        try:
            self.server.close()
            self.server = rpc.Server(self.master_bind_host, self.master_bind_port)
        except RPCError as e:
            logger.error("Temporay failure when resetting connection: %s, will retry later." % ( e ) )
>>>>>>> 13d7c3a2

    def client_listener(self):
        while True:
            try: 
                client_id, msg = self.server.recv_from_client()
            except RPCError as e:
                logger.error("RPCError found when receiving from client: %s" % ( e ) )
                self.connection_broken = True
                gevent.sleep(FALLBACK_INTERVAL)
                continue
            self.connection_broken = False
            msg.node_id = client_id
            if msg.type == "client_ready":
                id = msg.node_id
                self.clients[id] = WorkerNode(id, heartbeat_liveness=HEARTBEAT_LIVENESS)
                logger.info("Client %r reported as ready. Currently %i clients ready to swarm." % (id, len(self.clients.ready + self.clients.running + self.clients.hatching)))
                if self.state == STATE_RUNNING or self.state == STATE_HATCHING:
                    # balance the load distribution when new client joins
                    self.start(self.target_user_count, self.hatch_rate)
                ## emit a warning if the worker's clock seem to be out of sync with our clock
                #if abs(time() - msg.data["time"]) > 5.0:
<<<<<<< HEAD
                #    warnings.warn("The slave node's clock seem to be out of sync. For the statistics to be correct the different locust servers need to have synchronized clocks.")
                self.broadcast_timeslots()
=======
                #    warnings.warn("The worker node's clock seem to be out of sync. For the statistics to be correct the different locust servers need to have synchronized clocks.")
>>>>>>> 13d7c3a2
            elif msg.type == "client_stopped":
                del self.clients[msg.node_id]
                logger.info("Removing %s client from running clients" % (msg.node_id))
            elif msg.type == "heartbeat":
                if msg.node_id in self.clients:
                    c = self.clients[msg.node_id]
                    c.heartbeat = HEARTBEAT_LIVENESS
                    c.state = msg.data['state']
                    c.cpu_usage = msg.data['current_cpu_usage']
                    if not c.cpu_warning_emitted and c.cpu_usage > 90:
                        self.worker_cpu_warning_emitted = True # used to fail the test in the end
                        c.cpu_warning_emitted = True          # used to suppress logging for this node
                        logger.warning("Worker %s exceeded cpu threshold (will only log this once per worker)" % (msg.node_id))
            elif msg.type == "stats":
                self.environment.events.worker_report.fire(client_id=msg.node_id, data=msg.data)
            elif msg.type == "hatching":
                self.clients[msg.node_id].state = STATE_HATCHING
            elif msg.type == "hatch_complete":
                self.clients[msg.node_id].state = STATE_RUNNING
                self.clients[msg.node_id].user_count = msg.data["count"]
                if len(self.clients.hatching) == 0:
                    count = sum(c.user_count for c in self.clients.values())
                    self.environment.events.hatch_complete.fire(user_count=count)
            elif msg.type == "quit":
                if msg.node_id in self.clients:
                    del self.clients[msg.node_id]
                    logger.info("Client %r quit. Currently %i clients connected." % (msg.node_id, len(self.clients.ready)))
                    self.broadcast_timeslots()
                    if self.state == STATE_RUNNING or self.state == STATE_HATCHING:
                        # balance the load distribution when a client quits
                        self.start_hatching(self.target_user_count, self.hatch_rate)
            elif msg.type == "exception":
                self.log_exception(msg.node_id, msg.data["msg"], msg.data["traceback"])

            if not self.state == STATE_INIT and all(map(lambda x: x.state != STATE_RUNNING and x.state != STATE_HATCHING, self.clients.all)):
                self.state = STATE_STOPPED

    @property
    def worker_count(self):
        return len(self.clients.ready) + len(self.clients.hatching) + len(self.clients.running)

class WorkerLocustRunner(DistributedLocustRunner):
    def __init__(self, *args, master_host, master_port, **kwargs):
        super().__init__(*args, **kwargs)
        self.client_id = socket.gethostname() + "_" + uuid4().hex
<<<<<<< HEAD
        self.timeslot_ratio = 0
        
=======
        self.master_host = master_host
        self.master_port = master_port
>>>>>>> 13d7c3a2
        self.client = rpc.Client(master_host, master_port, self.client_id)
        self.greenlet.spawn(self.heartbeat)
        self.greenlet.spawn(self.worker)
        self.client.send(Message("client_ready", None, self.client_id))
        self.worker_state = STATE_INIT
        self.greenlet.spawn(self.stats_reporter)
        
        # register listener for when all locust users have hatched, and report it to the master node
        def on_hatch_complete(user_count):
            self.client.send(Message("hatch_complete", {"count":user_count}, self.client_id))
            self.worker_state = STATE_RUNNING
        self.environment.events.hatch_complete.add_listener(on_hatch_complete)
        
        # register listener that adds the current number of spawned locusts to the report that is sent to the master node 
        def on_report_to_master(client_id, data):
            data["user_count"] = self.user_count
        self.environment.events.report_to_master.add_listener(on_report_to_master)
        
        # register listener that sends quit message to master
        def on_quitting():
            self.client.send(Message("quit", None, self.client_id))
        self.environment.events.quitting.add_listener(on_quitting)

        # register listener thats sends locust exceptions to master
        def on_locust_error(locust_instance, exception, tb):
            formatted_tb = "".join(traceback.format_tb(tb))
            self.client.send(Message("exception", {"msg" : str(exception), "traceback" : formatted_tb}, self.client_id))
        self.environment.events.locust_error.add_listener(on_locust_error)

    def heartbeat(self):
        while True:
            try:
                self.client.send(Message('heartbeat', {'state': self.worker_state, 'current_cpu_usage': self.current_cpu_usage}, self.client_id))
            except RPCError as e:
                logger.error("RPCError found when sending heartbeat: %s" % ( e ) )
                self.reset_connection()
            gevent.sleep(HEARTBEAT_INTERVAL)

    def reset_connection(self):
        logger.info("Reset connection to master")
        try:
            self.client.close()
            self.client = rpc.Client(self.master_host, self.master_port, self.client_id)
        except RPCError as e:
            logger.error("Temporary failure when resetting connection: %s, will retry later." % ( e ) )

    def worker(self):
        while True:
            try:
                msg = self.client.recv()
            except RPCError as e:
                logger.error("RPCError found when receiving from master: %s" % ( e ) )
                continue
            if msg.type == "hatch":
                self.worker_state = STATE_HATCHING
                self.client.send(Message("hatching", None, self.client_id))
                job = msg.data
                self.hatch_rate = job["hatch_rate"]
                self.environment.host = job["host"]
                self.environment.stop_timeout = job["stop_timeout"]
                if self.hatching_greenlet:
                    # kill existing hatching greenlet before we launch new one
                    self.hatching_greenlet.kill(block=True)
                self.hatching_greenlet = self.greenlet.spawn(lambda: self.start(locust_count=job["num_clients"], hatch_rate=job["hatch_rate"]))
            elif msg.type == "stop":
                self.stop()
                self.client.send(Message("client_stopped", None, self.client_id))
                self.client.send(Message("client_ready", None, self.client_id))
                self.worker_state = STATE_INIT
            elif msg.type == "quit":
                logger.info("Got quit message from master, shutting down...")
                self.stop()
                self._send_stats() # send a final report, in case there were any samples not yet reported
                self.greenlet.kill(block=True)
            elif msg.type == "timeslot_ratio":
                self.timeslot_ratio = msg.data

    def stats_reporter(self):
        while True:
            try:
                self._send_stats()
            except RPCError as e:
                logger.error("Temporary connection lost to master server: %s, will retry later." % (e))            
            gevent.sleep(WORKER_REPORT_INTERVAL)

    def _send_stats(self):
        data = {}
        self.environment.events.report_to_master.fire(client_id=self.client_id, data=data)
        self.client.send(Message("stats", data, self.client_id))<|MERGE_RESOLUTION|>--- conflicted
+++ resolved
@@ -140,24 +140,12 @@
                     self.environment.events.hatch_complete.fire(user_count=len(self.locusts))
                     return
 
-<<<<<<< HEAD
-                locust = bucket.pop(random.randint(0, len(bucket)-1))
-                occurrence_count[locust.__name__] += 1
-                new_locust = locust(self.environment)
-                def start_locust(_):
-                    try:
-                        new_locust.run(runner=self)
-                    except GreenletExit:
-                        pass
-                new_locust.id = existing_count + hatch_count
-                self.locusts.spawn(start_locust, new_locust)
-                hatch_count += 1
-=======
                 locust_class = bucket.pop(random.randint(0, len(bucket)-1))
                 occurrence_count[locust_class.__name__] += 1
                 new_locust = locust_class(self.environment)
+                new_locust.id = existing_count + hatch_count
                 new_locust.start(self.locusts)
->>>>>>> 13d7c3a2
+                hatch_count += 1
                 if len(self.locusts) % 10 == 0:
                     logger.debug("%i locusts hatched" % len(self.locusts))
                 if bucket:
@@ -183,21 +171,17 @@
                     to_kill.append(user)
                     bucket.remove(l)
                     break
-<<<<<<< HEAD
-
-        dying_ids = sorted([g.args[0].id for g in dying])
+
+        to_kill_ids = sorted([user.id for user in to_kill])
         remaining_count = len(self.locusts) - kill_count
         for g in self.locusts:
             if g.args[0].id >= remaining_count:
-                g.args[0].id = dying_ids.pop()
-
-        self.kill_locust_greenlets(dying)
+                g.args[0].id = to_kill_ids.pop()
+
+        self.kill_locust_instances(to_kill)
         if not sorted([g.args[0].id for g in self.locusts]) == list(range(len(self.locusts))):
             logger.warning("Locust IDs are not consecutive.")
 
-=======
-        self.kill_locust_instances(to_kill)
->>>>>>> 13d7c3a2
         self.environment.events.hatch_complete.fire(user_count=self.user_count)
     
     
@@ -463,15 +447,14 @@
                 else:
                     client.heartbeat -= 1
 
-<<<<<<< HEAD
     def broadcast_timeslots(self):
         index = 0
-        num_clients = self.slave_count
+        num_clients = self.worker_count
         for client in self.clients.all:
             timeslot_ratio = index/num_clients
             self.server.send_to_client(Message("timeslot_ratio", timeslot_ratio, client.id))
             index += 1
-=======
+
     def reset_connection(self):
         logger.info("Reset connection to slave")
         try:
@@ -479,7 +462,6 @@
             self.server = rpc.Server(self.master_bind_host, self.master_bind_port)
         except RPCError as e:
             logger.error("Temporay failure when resetting connection: %s, will retry later." % ( e ) )
->>>>>>> 13d7c3a2
 
     def client_listener(self):
         while True:
@@ -501,12 +483,8 @@
                     self.start(self.target_user_count, self.hatch_rate)
                 ## emit a warning if the worker's clock seem to be out of sync with our clock
                 #if abs(time() - msg.data["time"]) > 5.0:
-<<<<<<< HEAD
-                #    warnings.warn("The slave node's clock seem to be out of sync. For the statistics to be correct the different locust servers need to have synchronized clocks.")
+                #    warnings.warn("The worker node's clock seem to be out of sync. For the statistics to be correct the different locust servers need to have synchronized clocks.")
                 self.broadcast_timeslots()
-=======
-                #    warnings.warn("The worker node's clock seem to be out of sync. For the statistics to be correct the different locust servers need to have synchronized clocks.")
->>>>>>> 13d7c3a2
             elif msg.type == "client_stopped":
                 del self.clients[msg.node_id]
                 logger.info("Removing %s client from running clients" % (msg.node_id))
@@ -534,10 +512,7 @@
                 if msg.node_id in self.clients:
                     del self.clients[msg.node_id]
                     logger.info("Client %r quit. Currently %i clients connected." % (msg.node_id, len(self.clients.ready)))
-                    self.broadcast_timeslots()
-                    if self.state == STATE_RUNNING or self.state == STATE_HATCHING:
-                        # balance the load distribution when a client quits
-                        self.start_hatching(self.target_user_count, self.hatch_rate)
+                self.broadcast_timeslots()
             elif msg.type == "exception":
                 self.log_exception(msg.node_id, msg.data["msg"], msg.data["traceback"])
 
@@ -552,13 +527,9 @@
     def __init__(self, *args, master_host, master_port, **kwargs):
         super().__init__(*args, **kwargs)
         self.client_id = socket.gethostname() + "_" + uuid4().hex
-<<<<<<< HEAD
-        self.timeslot_ratio = 0
-        
-=======
         self.master_host = master_host
         self.master_port = master_port
->>>>>>> 13d7c3a2
+        self.timeslot_ratio = 0
         self.client = rpc.Client(master_host, master_port, self.client_id)
         self.greenlet.spawn(self.heartbeat)
         self.greenlet.spawn(self.worker)

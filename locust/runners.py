# coding=UTF-8
import socket
import traceback
import warnings
import random
import logging
from time import time
from hashlib import md5

import gevent
from gevent import GreenletExit
from gevent.pool import Group

import events
from locust.stats import print_percentile_stats
from stats import RequestStats, print_stats, global_stats
from exception import RescheduleTaskImmediately

from rpc import rpc, Message

logger = logging.getLogger(__name__)

# global locust runner singleton
locust_runner = None

STATE_INIT, STATE_HATCHING, STATE_RUNNING, STATE_STOPPED = ["ready", "hatching", "running", "stopped"]
SLAVE_REPORT_INTERVAL = 3.0


class LocustRunner(object):

    def __init__(self, locust_classes, hatch_rate, num_clients, num_requests=None, host=None):
        self.locust_classes = locust_classes
        self.hatch_rate = hatch_rate
        self.num_clients = num_clients
        self.num_requests = num_requests
        self.host = host
        self.locusts = Group()
        self.state = STATE_INIT
        self.hatching_greenlet = None
        self.exceptions = {}
        self.stats = global_stats

        # register listener that resets stats when hatching is complete
        def on_hatch_complete(count):
            self.state = STATE_RUNNING
            logger.info("Resetting stats\n")
            self.stats.reset_all()
        events.hatch_complete += on_hatch_complete

    @property
    def request_stats(self):
        return self.stats.entries

    @property
    def errors(self):
        return self.stats.errors

    @property
    def user_count(self):
        return len(self.locusts)

    def weight_locusts(self, amount, stop_timeout=None):
        """
        Distributes the amount of locusts for each WebLocust-class according to it's weight
        returns a list "bucket" with the weighted locusts
        """
        bucket = []
        weight_sum = sum((locust.weight for locust in self.locust_classes if locust.task_set))
        for locust in self.locust_classes:
            if not locust.task_set:
                warnings.warn("Notice: Found Locust class (%s) got no task_set. Skipping..." % locust.__name__)
                continue

            if self.host is not None:
                locust.host = self.host
            if stop_timeout is not None:
                locust.stop_timeout = stop_timeout

            # create locusts depending on weight
            percent = locust.weight / float(weight_sum)
            num_locusts = int(round(amount * percent))
            bucket.extend([locust for x in xrange(0, num_locusts)])
        return bucket

    def spawn_locusts(self, spawn_count=None, stop_timeout=None, wait=False):
        if spawn_count is None:
            spawn_count = self.num_clients

        if self.num_requests is not None:
            self.stats.max_requests = self.num_requests

        bucket = self.weight_locusts(spawn_count, stop_timeout)
        spawn_count = len(bucket)
        if self.state == STATE_INIT or self.state == STATE_STOPPED:
            self.state = STATE_HATCHING
            self.num_clients = spawn_count
        else:
            self.num_clients += spawn_count

        logger.info("Hatching and swarming %i clients at the rate %g clients/s..." % (spawn_count, self.hatch_rate))
        occurence_count = dict([(l.__name__, 0) for l in self.locust_classes])

        def hatch():
            sleep_time = 1.0 / self.hatch_rate
            while True:
                if not bucket:
                    logger.info("All locusts hatched: %s" % ", ".join(["%s: %d" % (name, count) for name, count in occurence_count.iteritems()]))
                    events.hatch_complete.fire(self.num_clients)
                    return

                locust = bucket.pop(random.randint(0, len(bucket) - 1))
                occurence_count[locust.__name__] += 1

                def start_locust(_):
                    try:
                        locust().run()
                    except GreenletExit:
                        pass
                new_locust = self.locusts.spawn(start_locust, locust)
                if len(self.locusts) % 10 == 0:
                    logger.debug("%i locusts hatched" % len(self.locusts))
                gevent.sleep(sleep_time)

        hatch()
        if wait:
            self.locusts.join()
            logger.info("All locusts dead\n")

    def kill_locusts(self, kill_count):
        """
        Kill a kill_count of weighted locusts from the Group() object in self.locusts
        """
        bucket = self.weight_locusts(kill_count)
        kill_count = len(bucket)
        self.num_clients -= kill_count
        logger.info("Killing %i locusts" % kill_count)
        dying = []
        for g in self.locusts:
            for l in bucket:
                if l == g.args[0]:
                    dying.append(g)
                    bucket.remove(l)
                    break
        for g in dying:
            self.locusts.killone(g)
        events.hatch_complete.fire(self.num_clients)

    def start_hatching(self, locust_count=None, hatch_rate=None, wait=False):
        if self.state != STATE_RUNNING and self.state != STATE_HATCHING:
            self.stats.clear_all()
            self.stats.start_time = time()
            self.exceptions = {}

        # Dynamically changing the locust count
        if self.state != STATE_INIT and self.state != STATE_STOPPED:
            self.state = STATE_HATCHING
            if self.num_clients > locust_count:
                # Kill some locusts
                kill_count = self.num_clients - locust_count
                self.kill_locusts(kill_count)
            elif self.num_clients < locust_count:
                # Spawn some locusts
                if hatch_rate:
                    self.hatch_rate = hatch_rate
                spawn_count = locust_count - self.num_clients
                self.spawn_locusts(spawn_count=spawn_count)
        else:
            if hatch_rate:
                self.hatch_rate = hatch_rate
            if locust_count:
                self.spawn_locusts(locust_count, wait=wait)
            else:
                self.spawn_locusts(wait=wait)

    def stop(self):
        # if we are currently hatching locusts we need to kill the hatching greenlet first
        if self.hatching_greenlet and not self.hatching_greenlet.ready():
            self.hatching_greenlet.kill(block=True)
        self.locusts.kill(block=True)
        self.state = STATE_STOPPED

    def log_exception(self, node_id, msg, formatted_tb):
        key = hash(formatted_tb)
        row = self.exceptions.setdefault(key, {"count": 0, "msg": msg, "traceback": formatted_tb, "nodes": set()})
        row["count"] += 1
        row["nodes"].add(node_id)
        self.exceptions[key] = row


class LocalLocustRunner(LocustRunner):

    def __init__(self, locust_classes, hatch_rate, num_clients, num_requests, host=None):
        super(LocalLocustRunner, self).__init__(locust_classes, hatch_rate, num_clients, num_requests, host)

        # register listener thats logs the exception for the local runner
        def on_locust_error(locust, e, tb):
            formatted_tb = "".join(traceback.format_tb(tb))
            self.log_exception("local", str(e), formatted_tb)
        events.locust_error += on_locust_error

    def start_hatching(self, locust_count=None, hatch_rate=None, wait=False):
        self.hatching_greenlet = gevent.spawn(lambda: super(LocalLocustRunner, self).start_hatching(locust_count, hatch_rate, wait=wait))
        self.greenlet = self.hatching_greenlet


class DistributedLocustRunner(LocustRunner):

    def __init__(self, locust_classes, hatch_rate, num_clients, num_requests, host=None, master_host="localhost"):
        super(DistributedLocustRunner, self).__init__(locust_classes, hatch_rate, num_clients, num_requests, host)
        self.master_host = master_host

    def noop(self, *args, **kwargs):
        """ Used to link() greenlets to in order to be compatible with gevent 1.0 """
        pass


class SlaveNode(object):

    def __init__(self, id, state=STATE_INIT):
        self.id = id
        self.state = state
        self.user_count = 0


class MasterLocustRunner(DistributedLocustRunner):
<<<<<<< HEAD

=======
    
>>>>>>> 3bc90924
    def __init__(self, *args, **kwargs):
        super(MasterLocustRunner, self).__init__(*args, **kwargs)

        class SlaveNodesDict(dict):

            def get_by_state(self, state):
                return [c for c in self.itervalues() if c.state == state]

            @property
            def ready(self):
                return self.get_by_state(STATE_INIT)

            @property
            def hatching(self):
                return self.get_by_state(STATE_HATCHING)

            @property
            def running(self):
                return self.get_by_state(STATE_RUNNING)

        self.clients = SlaveNodesDict()

        self.client_stats = {}
        self.client_errors = {}
        self._request_stats = {}

        self.server = rpc.Server()
        self.greenlet = Group()
<<<<<<< HEAD
        self.greenlet.spawn(self.client_listener).link_exception(self.noop)

=======
        self.greenlet.spawn(self.client_listener).link_exception(receiver=self.noop)
        
>>>>>>> 3bc90924
        # listener that gathers info on how many locust users the slaves has spawned
        def on_slave_report(client_id, data):
            self.clients[client_id].user_count = data["user_count"]
        events.slave_report += on_slave_report

        # register listener that sends quit message to slave nodes
        def on_quitting():
            self.quit()
        events.quitting += on_quitting

<<<<<<< HEAD
=======
    def noop(self, *args, **kw):
        pass
    
>>>>>>> 3bc90924
    @property
    def user_count(self):
        return sum([c.user_count for c in self.clients.itervalues()])

    def start_hatching(self, locust_count, hatch_rate):
        self.num_clients = locust_count
        slave_num_clients = locust_count / ((len(self.clients.ready) + len(self.clients.running)) or 1)
        slave_hatch_rate = float(hatch_rate) / ((len(self.clients.ready) + len(self.clients.running)) or 1)

        logger.info("Sending hatch jobs to %i ready clients" % (len(self.clients.ready) + len(self.clients.running)))
        if not (len(self.clients.ready) + len(self.clients.running)):
            logger.warning("You are running in distributed mode but have no slave servers connected. Please connect slaves prior to swarming.")
            return

        if self.state != STATE_RUNNING and self.state != STATE_HATCHING:
            self.stats.clear_all()
            self.exceptions = {}

        for client in self.clients.itervalues():
            data = {"hatch_rate": slave_hatch_rate, "num_clients": slave_num_clients, "num_requests": self.num_requests, "host": self.host, "stop_timeout": None}
            self.server.send(Message("hatch", data, None))

        self.stats.start_time = time()
        self.state = STATE_HATCHING

    def stop(self):
        for client in self.clients.hatching + self.clients.running:
            self.server.send(Message("stop", None, None))

    def quit(self):
        for client in self.clients.itervalues():
            self.server.send(Message("quit", None, None))
        self.greenlet.kill(block=True)

    def client_listener(self):
        while True:
            msg = self.server.recv()
            if msg.type == "client_ready":
                id = msg.node_id
                self.clients[id] = SlaveNode(id)
                logger.info("Client %r reported as ready. Currently %i clients ready to swarm." % (id, len(self.clients.ready)))
                # emit a warning if the slave's clock seem to be out of sync with our clock
                # if abs(time() - msg.data["time"]) > 5.0:
                #    warnings.warn("The slave node's clock seem to be out of sync. For the statistics to be correct the different locust servers need to have synchronized clocks.")
            elif msg.type == "client_stopped":
                del self.clients[msg.node_id]
                if len(self.clients.hatching + self.clients.running) == 0:
                    self.state = STATE_STOPPED
                logger.info("Removing %s client from running clients" % (msg.node_id))
            elif msg.type == "stats":
                events.slave_report.fire(msg.node_id, msg.data)
            elif msg.type == "hatching":
                self.clients[msg.node_id].state = STATE_HATCHING
            elif msg.type == "hatch_complete":
                self.clients[msg.node_id].state = STATE_RUNNING
                self.clients[msg.node_id].user_count = msg.data["count"]
                if len(self.clients.hatching) == 0:
                    count = sum(c.user_count for c in self.clients.itervalues())
                    events.hatch_complete.fire(count)
            elif msg.type == "quit":
                if msg.node_id in self.clients:
                    del self.clients[msg.node_id]
                    logger.info("Client %r quit. Currently %i clients connected." % (msg.node_id, len(self.clients.ready)))
            elif msg.type == "exception":
                self.log_exception(msg.node_id, msg.data["msg"], msg.data["traceback"])

    @property
    def slave_count(self):
        return len(self.clients.ready) + len(self.clients.hatching) + len(self.clients.running)


class SlaveLocustRunner(DistributedLocustRunner):
<<<<<<< HEAD

=======
    def noop(self, *args, **kw):
        pass
    
>>>>>>> 3bc90924
    def __init__(self, *args, **kwargs):
        super(SlaveLocustRunner, self).__init__(*args, **kwargs)
        self.client_id = socket.gethostname() + "_" + md5(str(time() + random.randint(0, 10000))).hexdigest()

        self.client = rpc.Client(self.master_host)
        self.greenlet = Group()
<<<<<<< HEAD
        self.greenlet.spawn(self.worker).link_exception(self.noop)
        self.client.send(Message("client_ready", None, self.client_id))
        self.greenlet.spawn(self.stats_reporter).link_exception(self.noop)

=======
        self.greenlet.spawn(self.worker).link_exception(receiver=self.noop)
        self.client.send(Message("client_ready", None, self.client_id))
        self.greenlet.spawn(self.stats_reporter).link_exception(receiver=self.noop)
        
>>>>>>> 3bc90924
        # register listener for when all locust users have hatched, and report it to the master node
        def on_hatch_complete(count):
            self.client.send(Message("hatch_complete", {"count": count}, self.client_id))
        events.hatch_complete += on_hatch_complete

        # register listener that adds the current number of spawned locusts to the report that is sent to the master node
        def on_report_to_master(client_id, data):
            data["user_count"] = self.user_count
        events.report_to_master += on_report_to_master

        # register listener that sends quit message to master
        def on_quitting():
            self.client.send(Message("quit", None, self.client_id))
        events.quitting += on_quitting

        # register listener thats sends locust exceptions to master
        def on_locust_error(locust, e, tb):
            formatted_tb = "".join(traceback.format_tb(tb))
            self.client.send(Message("exception", {"msg": str(e), "traceback": formatted_tb}, self.client_id))
        events.locust_error += on_locust_error

    def worker(self):
        while True:
            msg = self.client.recv()
            if msg.type == "hatch":
                self.client.send(Message("hatching", None, self.client_id))
                job = msg.data
                self.hatch_rate = job["hatch_rate"]
                #self.num_clients = job["num_clients"]
                self.num_requests = job["num_requests"]
                self.host = job["host"]
                self.hatching_greenlet = gevent.spawn(lambda: self.start_hatching(locust_count=job["num_clients"], hatch_rate=job["hatch_rate"]))
            elif msg.type == "stop":
                self.stop()
                self.client.send(Message("client_stopped", None, self.client_id))
                self.client.send(Message("client_ready", None, self.client_id))
            elif msg.type == "quit":
                logger.info("Got quit message from master, shutting down...")
                self.stop()
                self.greenlet.kill(block=True)

    def stats_reporter(self):
        while True:
            data = {}
            events.report_to_master.fire(self.client_id, data)
            try:
                self.client.send(Message("stats", data, self.client_id))
            except:
                logger.error("Connection lost to master server. Aborting...")
                break

            gevent.sleep(SLAVE_REPORT_INTERVAL)<|MERGE_RESOLUTION|>--- conflicted
+++ resolved
@@ -224,11 +224,7 @@
 
 
 class MasterLocustRunner(DistributedLocustRunner):
-<<<<<<< HEAD
-
-=======
-    
->>>>>>> 3bc90924
+
     def __init__(self, *args, **kwargs):
         super(MasterLocustRunner, self).__init__(*args, **kwargs)
 
@@ -257,13 +253,8 @@
 
         self.server = rpc.Server()
         self.greenlet = Group()
-<<<<<<< HEAD
-        self.greenlet.spawn(self.client_listener).link_exception(self.noop)
-
-=======
         self.greenlet.spawn(self.client_listener).link_exception(receiver=self.noop)
-        
->>>>>>> 3bc90924
+
         # listener that gathers info on how many locust users the slaves has spawned
         def on_slave_report(client_id, data):
             self.clients[client_id].user_count = data["user_count"]
@@ -274,12 +265,9 @@
             self.quit()
         events.quitting += on_quitting
 
-<<<<<<< HEAD
-=======
     def noop(self, *args, **kw):
         pass
     
->>>>>>> 3bc90924
     @property
     def user_count(self):
         return sum([c.user_count for c in self.clients.itervalues()])
@@ -352,30 +340,21 @@
 
 
 class SlaveLocustRunner(DistributedLocustRunner):
-<<<<<<< HEAD
-
-=======
+
     def noop(self, *args, **kw):
         pass
     
->>>>>>> 3bc90924
     def __init__(self, *args, **kwargs):
         super(SlaveLocustRunner, self).__init__(*args, **kwargs)
         self.client_id = socket.gethostname() + "_" + md5(str(time() + random.randint(0, 10000))).hexdigest()
 
         self.client = rpc.Client(self.master_host)
         self.greenlet = Group()
-<<<<<<< HEAD
-        self.greenlet.spawn(self.worker).link_exception(self.noop)
-        self.client.send(Message("client_ready", None, self.client_id))
-        self.greenlet.spawn(self.stats_reporter).link_exception(self.noop)
-
-=======
+
         self.greenlet.spawn(self.worker).link_exception(receiver=self.noop)
         self.client.send(Message("client_ready", None, self.client_id))
         self.greenlet.spawn(self.stats_reporter).link_exception(receiver=self.noop)
         
->>>>>>> 3bc90924
         # register listener for when all locust users have hatched, and report it to the master node
         def on_hatch_complete(count):
             self.client.send(Message("hatch_complete", {"count": count}, self.client_id))

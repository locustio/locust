# -*- coding: utf-8 -*-
import logging
import random
import socket
import traceback
import warnings
from uuid import uuid4
from time import time

import gevent
import six
from gevent import GreenletExit
from gevent.pool import Group

from six.moves import xrange

from . import events
from .rpc import Message, rpc
from .stats import global_stats

logger = logging.getLogger(__name__)

# global locust runner singleton
locust_runner = None

STATE_INIT, STATE_HATCHING, STATE_RUNNING, STATE_CLEANUP, STATE_STOPPING, STATE_STOPPED, STATE_MISSING = ["ready", "hatching", "running", "cleanup", "stopping", "stopped", "missing"]
SLAVE_REPORT_INTERVAL = 3.0

LOCUST_STATE_RUNNING, LOCUST_STATE_WAITING, LOCUST_STATE_STOPPING = ["running", "waiting", "stopping"]

class LocustRunner(object):
    def __init__(self, locust_classes, options):
        self.options = options
        self.locust_classes = locust_classes
        self.hatch_classes = locust_classes
        self.hatch_rate = options.hatch_rate
        self.num_clients = options.num_clients
        self.host = options.host
        self.locusts = Group()
        self.greenlet = self.locusts
        self.state = STATE_INIT
        self.hatching_greenlet = None
        self.stepload_greenlet = None
        self.exceptions = {}
        self.stats = global_stats
        self.step_load = options.step_load

        # register listener that resets stats when hatching is complete
        def on_hatch_complete(user_count):
            self.state = STATE_RUNNING
            if self.options.reset_stats:
                logger.info("Resetting stats\n")
                self.stats.reset_all()
        events.hatch_complete += on_hatch_complete

    @property
    def request_stats(self):
        return self.stats.entries
    
    @property
    def errors(self):
        return self.stats.errors
    
    @property
    def user_count(self):
        return len(self.locusts)

    def weight_locusts(self, amount):
        """
        Distributes the amount of locusts for each WebLocust-class according to it's weight
        returns a list "bucket" with the weighted locusts
        """
        bucket = []
        weight_sum = sum((locust.weight for locust in self.hatch_classes if locust.task_set))
        residuals = {}
        for locust in self.hatch_classes:
            if not locust.task_set:
                warnings.warn("Notice: Found Locust class (%s) got no task_set. Skipping..." % locust.__name__)
                continue

            if self.host is not None:
                locust.host = self.host

            # create locusts depending on weight
            percent = locust.weight / float(weight_sum)
            num_locusts = int(round(amount * percent))
            bucket.extend([locust for x in xrange(0, num_locusts)])
            # used to keep track of the amount of rounding was done if we need
            # to add/remove some instances from bucket
            residuals[locust] = amount * percent - round(amount * percent)
        if len(bucket) < amount:
            # We got too few locust classes in the bucket, so we need to create a few extra locusts,
            # and we do this by iterating over each of the Locust classes - starting with the one
            # where the residual from the rounding was the largest - and creating one of each until
            # we get the correct amount
            for locust in [l for l, r in sorted(residuals.items(), key=lambda x:x[1], reverse=True)][:amount-len(bucket)]:
                bucket.append(locust)
        elif len(bucket) > amount:
            # We've got too many locusts due to rounding errors so we need to remove some
            for locust in [l for l, r in sorted(residuals.items(), key=lambda x:x[1])][:len(bucket)-amount]:
                bucket.remove(locust)

        return bucket

    def spawn_locusts(self, spawn_count=None, wait=False):
        if spawn_count is None:
            spawn_count = self.num_clients

        bucket = self.weight_locusts(spawn_count)
        spawn_count = len(bucket)
        if self.state == STATE_INIT or self.state == STATE_STOPPED:
            self.state = STATE_HATCHING
            self.num_clients = spawn_count
        else:
            self.num_clients += spawn_count

        logger.info("Hatching and swarming %i clients at the rate %g clients/s..." % (spawn_count, self.hatch_rate))
        occurrence_count = dict([(l.__name__, 0) for l in self.hatch_classes])
        
        def hatch():
            sleep_time = 1.0 / self.hatch_rate
            while True:
                if not bucket:
                    logger.info("All locusts hatched: %s" % ", ".join(["%s: %d" % (name, count) for name, count in six.iteritems(occurrence_count)]))
                    events.hatch_complete.fire(user_count=self.num_clients)
                    return

                locust = bucket.pop(random.randint(0, len(bucket)-1))
                occurrence_count[locust.__name__] += 1
                new_locust = locust()
                def start_locust(_):
                    try:
                        new_locust.run(runner=self)
                    except GreenletExit:
                        pass
                self.locusts.spawn(start_locust, new_locust)
                if len(self.locusts) % 10 == 0:
                    logger.debug("%i locusts hatched" % len(self.locusts))
                gevent.sleep(sleep_time)
        
        hatch()
        if wait:
            self.locusts.join()
            logger.info("All locusts dead\n")

    def kill_locusts(self, kill_count):
        """
        Kill a kill_count of weighted locusts from the Group() object in self.locusts
        """
        bucket = self.weight_locusts(kill_count)
        kill_count = len(bucket)
        self.num_clients -= kill_count
        logger.info("Killing %i locusts" % kill_count)
        dying = []
        for g in self.locusts:
            for l in bucket:
                if l == type(g.args[0]):
                    dying.append(g)
                    bucket.remove(l)
                    break
        self.kill_locust_greenlets(dying)
        events.hatch_complete.fire(user_count=self.num_clients)
    
    def kill_locust_greenlets(self, greenlets):
        """
        Kill running locust greenlets. If options.stop_timeout is set, we try to stop the 
        Locust users gracefully
        """
        if self.options.stop_timeout:
            dying = Group()
            for g in greenlets:
                locust = g.args[0]
                if locust._state == LOCUST_STATE_WAITING:
                    self.locusts.killone(g)
                else:
                    locust._state = LOCUST_STATE_STOPPING
                    dying.add(g)
            if not dying.join(timeout=self.options.stop_timeout):
                logger.info("Not all locusts finished their tasks & terminated in %s seconds. Killing them..." % self.options.stop_timeout)
            dying.kill(block=True)
        else:
            for g in greenlets:
                self.locusts.killone(g)

    def set_hatch_classes(self, class_names):
        """Set the Locust classes to hatch."""
        if class_names:
            self.hatch_classes = [cls for cls in self.locust_classes if cls.__name__ in class_names]

    def start_hatching(self, locust_count=None, hatch_rate=None, wait=False, class_names=None):
        if self.state != STATE_RUNNING and self.state != STATE_HATCHING:
            self.stats.clear_all()
            self.exceptions = {}
            events.locust_start_hatching.fire()

        self.set_hatch_classes(class_names)

        # Dynamically changing the locust count
        if self.state != STATE_INIT and self.state != STATE_STOPPED:
            self.state = STATE_HATCHING
            if self.num_clients > locust_count:
                # Kill some locusts
                kill_count = self.num_clients - locust_count
                self.kill_locusts(kill_count)
            elif self.num_clients < locust_count:
                # Spawn some locusts
                if hatch_rate:
                    self.hatch_rate = hatch_rate
                spawn_count = locust_count - self.num_clients
                self.spawn_locusts(spawn_count=spawn_count)
            else:
                events.hatch_complete.fire(user_count=self.num_clients)
        else:
            if hatch_rate:
                self.hatch_rate = hatch_rate
            if locust_count is not None:
                self.spawn_locusts(locust_count, wait=wait)
            else:
                self.spawn_locusts(wait=wait)

    def start_stepload(self, locust_count, hatch_rate, step_locust_count, step_duration):
        if locust_count < step_locust_count:
          logger.error("Invalid parameters: total locust count of %d is smaller than step locust count of %d" % (locust_count, step_locust_count))
          return
        self.total_clients = locust_count
        self.hatch_rate = hatch_rate
        self.step_clients_growth = step_locust_count
        self.step_duration = step_duration
        
        if self.stepload_greenlet:
            logger.info("There is an ongoing swarming in Step Load mode, will stop it now.")
            self.greenlet.killone(self.stepload_greenlet)
        logger.info("Start a new swarming in Step Load mode: total locust count of %d, hatch rate of %d, step locust count of %d, step duration of %d " % (locust_count, hatch_rate, step_locust_count, step_duration))
        self.state = STATE_INIT
        self.stepload_greenlet = self.greenlet.spawn(self.stepload_worker)
        self.stepload_greenlet.link_exception(callback=self.noop)

    def stepload_worker(self):
        current_num_clients = 0
        while self.state == STATE_INIT or self.state == STATE_HATCHING or self.state == STATE_RUNNING:
            current_num_clients += self.step_clients_growth
            if current_num_clients > int(self.total_clients):
                logger.info('Step Load is finished.')
                break
            self.start_hatching(current_num_clients, self.hatch_rate)
            logger.info('Step loading: start hatch job of %d locust.' % (current_num_clients))
            gevent.sleep(self.step_duration)

    def stop(self):
        # if we are currently hatching locusts we need to kill the hatching greenlet first
        if self.hatching_greenlet and not self.hatching_greenlet.ready():
            self.hatching_greenlet.kill(block=True)
        self.kill_locust_greenlets([g for g in self.locusts])
        self.state = STATE_STOPPED
        events.locust_stop_hatching.fire()
    
    def quit(self):
        self.stop()
        self.greenlet.kill(block=True)

    def log_exception(self, node_id, msg, formatted_tb):
        key = hash(formatted_tb)
        row = self.exceptions.setdefault(key, {"count": 0, "msg": msg, "traceback": formatted_tb, "nodes": set()})
        row["count"] += 1
        row["nodes"].add(node_id)
        self.exceptions[key] = row

    def noop(self, *args, **kwargs):
        """ Used to link() greenlets to in order to be compatible with gevent 1.0 """
        pass

class LocalLocustRunner(LocustRunner):
    def __init__(self, locust_classes, options):
        super(LocalLocustRunner, self).__init__(locust_classes, options)

        # register listener thats logs the exception for the local runner
        def on_locust_error(locust_instance, exception, tb):
            formatted_tb = "".join(traceback.format_tb(tb))
            self.log_exception("local", str(exception), formatted_tb)
        events.locust_error += on_locust_error

    def start_hatching(self, locust_count=None, hatch_rate=None, wait=False, class_names=None):
        self.hatching_greenlet = gevent.spawn(lambda: super(LocalLocustRunner, self).start_hatching(locust_count, hatch_rate, wait=wait, class_names=class_names))
        self.greenlet = self.hatching_greenlet

class DistributedLocustRunner(LocustRunner):
    def __init__(self, locust_classes, options):
        super(DistributedLocustRunner, self).__init__(locust_classes, options)
        self.master_host = options.master_host
        self.master_port = options.master_port
        self.master_bind_host = options.master_bind_host
        self.master_bind_port = options.master_bind_port
        self.heartbeat_liveness = options.heartbeat_liveness
        self.heartbeat_interval = options.heartbeat_interval

class SlaveNode(object):
    def __init__(self, id, state=STATE_INIT, heartbeat_liveness=3):
        self.id = id
        self.state = state
        self.user_count = 0
        self.heartbeat = heartbeat_liveness

class MasterLocustRunner(DistributedLocustRunner):
    def __init__(self, *args, **kwargs):
        super(MasterLocustRunner, self).__init__(*args, **kwargs)

        class SlaveNodesDict(dict):
            def get_by_state(self, state):
                return [c for c in six.itervalues(self) if c.state == state]
            
            @property
            def all(self):
                return six.itervalues(self)

            @property
            def ready(self):
                return self.get_by_state(STATE_INIT)
            
            @property
            def hatching(self):
                return self.get_by_state(STATE_HATCHING)
            
            @property
            def running(self):
                return self.get_by_state(STATE_RUNNING)
        
        self.clients = SlaveNodesDict()
        self.server = rpc.Server(self.master_bind_host, self.master_bind_port)
        self.greenlet = Group()
        self.greenlet.spawn(self.heartbeat_worker).link_exception(callback=self.noop)
        self.greenlet.spawn(self.client_listener).link_exception(callback=self.noop)

        # listener that gathers info on how many locust users the slaves has spawned
        def on_slave_report(client_id, data):
            if client_id not in self.clients:
                logger.info("Discarded report from unrecognized slave %s", client_id)
                return

            self.clients[client_id].user_count = data["user_count"]
        events.slave_report += on_slave_report
        
        # register listener that sends quit message to slave nodes
        def on_quitting():
            self.quit()
        events.quitting += on_quitting
    
    @property
    def user_count(self):
        return sum([c.user_count for c in six.itervalues(self.clients)])
    
    def start_hatching(self, locust_count=None, hatch_rate=None, wait=False, class_names=None):
        num_slaves = len(self.clients.ready) + len(self.clients.running) + len(self.clients.hatching)
        if not num_slaves:
            logger.warning("You are running in distributed mode but have no slave servers connected. "
                           "Please connect slaves prior to swarming.")
            return

        self.num_clients = locust_count
        self.hatch_rate = hatch_rate
        slave_num_clients = locust_count // (num_slaves or 1)
        slave_hatch_rate = float(hatch_rate) / (num_slaves or 1)
        remaining = locust_count % num_slaves

<<<<<<< HEAD
        self.set_hatch_classes(class_names)

        logger.info("Sending hatch jobs to %d ready clients", num_slaves)
=======
        logger.info("Sending hatch jobs of %d locusts and %.2f hatch rate to %d ready clients" % (slave_num_clients, slave_hatch_rate, num_slaves))
>>>>>>> 73382f4f

        if self.state != STATE_RUNNING and self.state != STATE_HATCHING:
            self.stats.clear_all()
            self.exceptions = {}
            events.master_start_hatching.fire()
        
        for client in (self.clients.ready + self.clients.running + self.clients.hatching):
            data = {
                "hatch_rate": slave_hatch_rate,
                "num_clients": slave_num_clients,
                "host": self.host,
                "stop_timeout": self.options.stop_timeout,
                "class_names": [cls.__name__ for cls in self.hatch_classes],
            }

            if remaining > 0:
                data["num_clients"] += 1
                remaining -= 1

            self.server.send_to_client(Message("hatch", data, client.id))
        
        self.state = STATE_HATCHING

    def stop(self):
        self.state = STATE_STOPPING
        for client in self.clients.all:
            self.server.send_to_client(Message("stop", None, client.id))
        events.master_stop_hatching.fire()
    
    def quit(self):
        for client in self.clients.all:
            self.server.send_to_client(Message("quit", None, client.id))
        gevent.sleep(0.5) # wait for final stats report from all slaves
        self.greenlet.kill(block=True)
    
    def heartbeat_worker(self):
        while True:
            gevent.sleep(self.heartbeat_interval)
            for client in self.clients.all:
                if client.heartbeat < 0 and client.state != STATE_MISSING:
                    logger.info('Slave %s failed to send heartbeat, setting state to missing.' % str(client.id))
                    client.state = STATE_MISSING
                    client.user_count = 0
                else:
                    client.heartbeat -= 1

    def client_listener(self):
        while True:
            client_id, msg = self.server.recv_from_client()
            msg.node_id = client_id
            if msg.type == "client_ready":
                id = msg.node_id
                self.clients[id] = SlaveNode(id, heartbeat_liveness=self.heartbeat_liveness)
                logger.info("Client %r reported as ready. Currently %i clients ready to swarm." % (id, len(self.clients.ready + self.clients.running + self.clients.hatching)))
                # balance the load distribution when new client joins
                if self.state == STATE_RUNNING or self.state == STATE_HATCHING:
                    self.start_hatching(self.num_clients, self.hatch_rate)
                ## emit a warning if the slave's clock seem to be out of sync with our clock
                #if abs(time() - msg.data["time"]) > 5.0:
                #    warnings.warn("The slave node's clock seem to be out of sync. For the statistics to be correct the different locust servers need to have synchronized clocks.")
            elif msg.type == "client_stopped":
                del self.clients[msg.node_id]
                logger.info("Removing %s client from running clients" % (msg.node_id))
            elif msg.type == "heartbeat":
                if msg.node_id in self.clients:
                    self.clients[msg.node_id].heartbeat = self.heartbeat_liveness
                    self.clients[msg.node_id].state = msg.data['state']
            elif msg.type == "stats":
                events.slave_report.fire(client_id=msg.node_id, data=msg.data)
            elif msg.type == "hatching":
                self.clients[msg.node_id].state = STATE_HATCHING
            elif msg.type == "hatch_complete":
                self.clients[msg.node_id].state = STATE_RUNNING
                self.clients[msg.node_id].user_count = msg.data["count"]
                if len(self.clients.hatching) == 0:
                    count = sum(c.user_count for c in six.itervalues(self.clients))
                    events.hatch_complete.fire(user_count=count)
            elif msg.type == "quit":
                if msg.node_id in self.clients:
                    del self.clients[msg.node_id]
                    logger.info("Client %r quit. Currently %i clients connected." % (msg.node_id, len(self.clients.ready)))
            elif msg.type == "exception":
                self.log_exception(msg.node_id, msg.data["msg"], msg.data["traceback"])

            if not self.state == STATE_INIT and all(map(lambda x: x.state != STATE_RUNNING and x.state != STATE_HATCHING, self.clients.all)):
                self.state = STATE_STOPPED

    @property
    def slave_count(self):
        return len(self.clients.ready) + len(self.clients.hatching) + len(self.clients.running)

class SlaveLocustRunner(DistributedLocustRunner):
    def __init__(self, *args, **kwargs):
        super(SlaveLocustRunner, self).__init__(*args, **kwargs)
        self.client_id = socket.gethostname() + "_" + uuid4().hex
        
        self.client = rpc.Client(self.master_host, self.master_port, self.client_id)
        self.greenlet = Group()

        self.greenlet.spawn(self.heartbeat).link_exception(callback=self.noop)
        self.greenlet.spawn(self.worker).link_exception(callback=self.noop)
        self.client.send(Message("client_ready", None, self.client_id))
        self.slave_state = STATE_INIT
        self.greenlet.spawn(self.stats_reporter).link_exception(callback=self.noop)
        
        # register listener for when all locust users have hatched, and report it to the master node
        def on_hatch_complete(user_count):
            self.client.send(Message("hatch_complete", {"count":user_count}, self.client_id))
            self.slave_state = STATE_RUNNING
        events.hatch_complete += on_hatch_complete
        
        # register listener that adds the current number of spawned locusts to the report that is sent to the master node 
        def on_report_to_master(client_id, data):
            data["user_count"] = self.user_count
        events.report_to_master += on_report_to_master
        
        # register listener that sends quit message to master
        def on_quitting():
            self.client.send(Message("quit", None, self.client_id))
        events.quitting += on_quitting

        # register listener thats sends locust exceptions to master
        def on_locust_error(locust_instance, exception, tb):
            formatted_tb = "".join(traceback.format_tb(tb))
            self.client.send(Message("exception", {"msg" : str(exception), "traceback" : formatted_tb}, self.client_id))
        events.locust_error += on_locust_error

    def heartbeat(self):
        while True:
            self.client.send(Message('heartbeat', {'state': self.slave_state}, self.client_id))
            gevent.sleep(self.heartbeat_interval)

    def worker(self):
        while True:
            msg = self.client.recv()
            if msg.type == "hatch":
                self.slave_state = STATE_HATCHING
                self.client.send(Message("hatching", None, self.client_id))
                job = msg.data
                self.set_hatch_classes(job["class_names"])
                self.hatch_rate = job["hatch_rate"]
                #self.num_clients = job["num_clients"]
                self.host = job["host"]
                self.options.stop_timeout = job["stop_timeout"]
                self.hatching_greenlet = gevent.spawn(lambda: self.start_hatching(locust_count=job["num_clients"],
                                                                                  hatch_rate=job["hatch_rate"],
                                                                                  class_names=job["class_names"]))
            elif msg.type == "stop":
                self.stop()
                self.client.send(Message("client_stopped", None, self.client_id))
                self.client.send(Message("client_ready", None, self.client_id))
                self.slave_state = STATE_INIT
            elif msg.type == "quit":
                logger.info("Got quit message from master, shutting down...")
                self.stop()
                self._send_stats() # send a final report, in case there were any samples not yet reported
                self.greenlet.kill(block=True)

    def stats_reporter(self):
        while True:
            try:
                self._send_stats()
            except:
                logger.error("Connection lost to master server. Aborting...")
                break
            
            gevent.sleep(SLAVE_REPORT_INTERVAL)

    def _send_stats(self):
        data = {}
        events.report_to_master.fire(client_id=self.client_id, data=data)
        self.client.send(Message("stats", data, self.client_id))<|MERGE_RESOLUTION|>--- conflicted
+++ resolved
@@ -226,7 +226,7 @@
         self.hatch_rate = hatch_rate
         self.step_clients_growth = step_locust_count
         self.step_duration = step_duration
-        
+
         if self.stepload_greenlet:
             logger.info("There is an ongoing swarming in Step Load mode, will stop it now.")
             self.greenlet.killone(self.stepload_greenlet)
@@ -361,13 +361,9 @@
         slave_hatch_rate = float(hatch_rate) / (num_slaves or 1)
         remaining = locust_count % num_slaves
 
-<<<<<<< HEAD
         self.set_hatch_classes(class_names)
 
-        logger.info("Sending hatch jobs to %d ready clients", num_slaves)
-=======
         logger.info("Sending hatch jobs of %d locusts and %.2f hatch rate to %d ready clients" % (slave_num_clients, slave_hatch_rate, num_slaves))
->>>>>>> 73382f4f
 
         if self.state != STATE_RUNNING and self.state != STATE_HATCHING:
             self.stats.clear_all()

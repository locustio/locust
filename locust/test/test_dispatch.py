from __future__ import annotations
<<<<<<< HEAD
import time
import unittest
import itertools
from operator import attrgetter
from typing import Iterator
=======
>>>>>>> 13a76d6c

from locust import User
from locust.dispatch import UsersDispatcher, WeightedUsersDispatcher, FixedUsersDispatcher
from locust.runners import WorkerNode
from locust.test.util import clear_all_functools_lru_cache, ANY
from parameterized import parameterized_class

import time
import unittest
from operator import attrgetter

_TOLERANCE = 0.025

PARAMETER_DISPATCHERS = [
    {"user_dispatcher_class": WeightedUsersDispatcher},
    {"user_dispatcher_class": FixedUsersDispatcher},
]


class TargetUserCount:
    def __init__(self, user_dispatcher_class: type[UsersDispatcher], user_classes: list[type[User]]) -> None:
        self.user_dispatcher_class = user_dispatcher_class
        self.user_classes = user_classes
        self.reset()

    def reset(self) -> None:
        self.user_classes_cycle = itertools.cycle(self.user_classes)
        self.target_user_count = {user_class.__name__: 0 for user_class in self.user_classes}

    def __call__(self, user_count: int) -> int | dict[str, int]:
        if self.user_dispatcher_class == WeightedUsersDispatcher:
            return user_count
        else:
            self.reset()
            for _ in range(user_count):
                user_class = next(self.user_classes_cycle)
                self.target_user_count.update(
                    {user_class.__name__: self.target_user_count.get(user_class.__name__, 0) + 1}
                )

            return self.target_user_count


class UsersDispatcherTestCase(unittest.TestCase):
    user_dispatcher_class: type[UsersDispatcher]
    sleep_time: float = 0.2


@parameterized_class(PARAMETER_DISPATCHERS)
class TestRampUpUsersFromZero(UsersDispatcherTestCase):
    user_fixed_count: int
    user_weight: int = 1
    target_user_count: int | dict[str, int]

    @classmethod
    def setUpClass(cls) -> None:
        if cls.user_dispatcher_class == WeightedUsersDispatcher:
            cls.user_fixed_count = 0
            cls.target_user_count = 9
        else:
            cls.user_fixed_count = 3
            cls.target_user_count = {}  # use User.fixed_count values instead

    def test_ramp_up_users_to_3_workers_with_spawn_rate_of_0_5(self) -> None:
        """Final distribution should be {"User1": 3, "User2": 3, "User3": 3}"""

        class User1(User):
            fixed_count = self.user_fixed_count
            weight = self.user_weight

        class User2(User):
            fixed_count = self.user_fixed_count
            weight = self.user_weight

        class User3(User):
            fixed_count = self.user_fixed_count
            weight = self.user_weight

        worker_node1 = WorkerNode("1")
        worker_node2 = WorkerNode("2")
        worker_node3 = WorkerNode("3")

        users_dispatcher = self.user_dispatcher_class(
            worker_nodes=[worker_node1, worker_node2, worker_node3], user_classes=[User1, User2, User3]
        )
        users_dispatcher.new_dispatch(target_user_count=self.target_user_count, spawn_rate=0.5)
        users_dispatcher._wait_between_dispatch = self.sleep_time

        ts = time.perf_counter()
        self.assertDictEqual(
            next(users_dispatcher),
            {
                "1": {"User1": 1, "User2": 0, "User3": 0},
                "2": {"User1": 0, "User2": 0, "User3": 0},
                "3": {"User1": 0, "User2": 0, "User3": 0},
            },
        )
        delta = time.perf_counter() - ts
        self.assertTrue(0 <= delta <= _TOLERANCE, delta)

        ts = time.perf_counter()
        self.assertDictEqual(
            next(users_dispatcher),
            {
                "1": {"User1": 1, "User2": 0, "User3": 0},
                "2": {"User1": 0, "User2": 1, "User3": 0},
                "3": {"User1": 0, "User2": 0, "User3": 0},
            },
        )
        delta = time.perf_counter() - ts
        self.assertTrue(self.sleep_time - _TOLERANCE <= delta <= self.sleep_time + _TOLERANCE, delta)

        ts = time.perf_counter()
        self.assertDictEqual(
            next(users_dispatcher),
            {
                "1": {"User1": 1, "User2": 0, "User3": 0},
                "2": {"User1": 0, "User2": 1, "User3": 0},
                "3": {"User1": 0, "User2": 0, "User3": 1},
            },
        )
        delta = time.perf_counter() - ts
        self.assertTrue(self.sleep_time - _TOLERANCE <= delta <= self.sleep_time + _TOLERANCE, delta)

        ts = time.perf_counter()
        self.assertDictEqual(
            next(users_dispatcher),
            {
                "1": {"User1": 2, "User2": 0, "User3": 0},
                "2": {"User1": 0, "User2": 1, "User3": 0},
                "3": {"User1": 0, "User2": 0, "User3": 1},
            },
        )
        delta = time.perf_counter() - ts
        self.assertTrue(self.sleep_time - _TOLERANCE <= delta <= self.sleep_time + _TOLERANCE, delta)

        ts = time.perf_counter()
        self.assertDictEqual(
            next(users_dispatcher),
            {
                "1": {"User1": 2, "User2": 0, "User3": 0},
                "2": {"User1": 0, "User2": 2, "User3": 0},
                "3": {"User1": 0, "User2": 0, "User3": 1},
            },
        )
        delta = time.perf_counter() - ts
        self.assertTrue(self.sleep_time - _TOLERANCE <= delta <= self.sleep_time + _TOLERANCE, delta)

        ts = time.perf_counter()
        self.assertDictEqual(
            next(users_dispatcher),
            {
                "1": {"User1": 2, "User2": 0, "User3": 0},
                "2": {"User1": 0, "User2": 2, "User3": 0},
                "3": {"User1": 0, "User2": 0, "User3": 2},
            },
        )
        delta = time.perf_counter() - ts
        self.assertTrue(self.sleep_time - _TOLERANCE <= delta <= self.sleep_time + _TOLERANCE, delta)

        ts = time.perf_counter()
        self.assertDictEqual(
            next(users_dispatcher),
            {
                "1": {"User1": 3, "User2": 0, "User3": 0},
                "2": {"User1": 0, "User2": 2, "User3": 0},
                "3": {"User1": 0, "User2": 0, "User3": 2},
            },
        )
        delta = time.perf_counter() - ts
        self.assertTrue(self.sleep_time - _TOLERANCE <= delta <= self.sleep_time + _TOLERANCE, delta)

        ts = time.perf_counter()
        self.assertDictEqual(
            next(users_dispatcher),
            {
                "1": {"User1": 3, "User2": 0, "User3": 0},
                "2": {"User1": 0, "User2": 3, "User3": 0},
                "3": {"User1": 0, "User2": 0, "User3": 2},
            },
        )
        delta = time.perf_counter() - ts
        self.assertTrue(self.sleep_time - _TOLERANCE <= delta <= self.sleep_time + _TOLERANCE, delta)

        ts = time.perf_counter()
        self.assertDictEqual(
            next(users_dispatcher),
            {
                "1": {"User1": 3, "User2": 0, "User3": 0},
                "2": {"User1": 0, "User2": 3, "User3": 0},
                "3": {"User1": 0, "User2": 0, "User3": 3},
            },
        )
        delta = time.perf_counter() - ts
        self.assertTrue(self.sleep_time - _TOLERANCE <= delta <= self.sleep_time + _TOLERANCE, delta)

        ts = time.perf_counter()
        self.assertRaises(StopIteration, lambda: next(users_dispatcher))
        delta = time.perf_counter() - ts
        self.assertTrue(0 <= delta <= _TOLERANCE, delta)

    def test_ramp_up_users_to_3_workers_with_spawn_rate_of_1(self) -> None:
        """Final distribution should be {"User1": 3, "User2": 3, "User3": 3}"""

        class User1(User):
            weight = self.user_weight
            fixed_count = self.user_fixed_count

        class User2(User):
            weight = self.user_weight
            fixed_count = self.user_fixed_count

        class User3(User):
            weight = self.user_weight
            fixed_count = self.user_fixed_count

        worker_node1 = WorkerNode("1")
        worker_node2 = WorkerNode("2")
        worker_node3 = WorkerNode("3")

        users_dispatcher = self.user_dispatcher_class(
            worker_nodes=[worker_node1, worker_node2, worker_node3], user_classes=[User1, User2, User3]
        )
        users_dispatcher.new_dispatch(target_user_count=self.target_user_count, spawn_rate=1)
        users_dispatcher._wait_between_dispatch = self.sleep_time

        ts = time.perf_counter()
        self.assertDictEqual(
            next(users_dispatcher),
            {
                "1": {"User1": 1, "User2": 0, "User3": 0},
                "2": {"User1": 0, "User2": 0, "User3": 0},
                "3": {"User1": 0, "User2": 0, "User3": 0},
            },
        )
        delta = time.perf_counter() - ts
        self.assertTrue(0 <= delta <= _TOLERANCE, delta)

        ts = time.perf_counter()
        self.assertDictEqual(
            next(users_dispatcher),
            {
                "1": {"User1": 1, "User2": 0, "User3": 0},
                "2": {"User1": 0, "User2": 1, "User3": 0},
                "3": {"User1": 0, "User2": 0, "User3": 0},
            },
        )
        delta = time.perf_counter() - ts
        self.assertTrue(self.sleep_time - _TOLERANCE <= delta <= self.sleep_time + _TOLERANCE, delta)

        ts = time.perf_counter()
        self.assertDictEqual(
            next(users_dispatcher),
            {
                "1": {"User1": 1, "User2": 0, "User3": 0},
                "2": {"User1": 0, "User2": 1, "User3": 0},
                "3": {"User1": 0, "User2": 0, "User3": 1},
            },
        )
        delta = time.perf_counter() - ts
        self.assertTrue(self.sleep_time - _TOLERANCE <= delta <= self.sleep_time + _TOLERANCE, delta)

        ts = time.perf_counter()
        self.assertDictEqual(
            next(users_dispatcher),
            {
                "1": {"User1": 2, "User2": 0, "User3": 0},
                "2": {"User1": 0, "User2": 1, "User3": 0},
                "3": {"User1": 0, "User2": 0, "User3": 1},
            },
        )
        delta = time.perf_counter() - ts
        self.assertTrue(self.sleep_time - _TOLERANCE <= delta <= self.sleep_time + _TOLERANCE, delta)

        ts = time.perf_counter()
        self.assertDictEqual(
            next(users_dispatcher),
            {
                "1": {"User1": 2, "User2": 0, "User3": 0},
                "2": {"User1": 0, "User2": 2, "User3": 0},
                "3": {"User1": 0, "User2": 0, "User3": 1},
            },
        )
        delta = time.perf_counter() - ts
        self.assertTrue(self.sleep_time - _TOLERANCE <= delta <= self.sleep_time + _TOLERANCE, delta)

        ts = time.perf_counter()
        self.assertDictEqual(
            next(users_dispatcher),
            {
                "1": {"User1": 2, "User2": 0, "User3": 0},
                "2": {"User1": 0, "User2": 2, "User3": 0},
                "3": {"User1": 0, "User2": 0, "User3": 2},
            },
        )
        delta = time.perf_counter() - ts
        self.assertTrue(self.sleep_time - _TOLERANCE <= delta <= self.sleep_time + _TOLERANCE, delta)

        ts = time.perf_counter()
        self.assertDictEqual(
            next(users_dispatcher),
            {
                "1": {"User1": 3, "User2": 0, "User3": 0},
                "2": {"User1": 0, "User2": 2, "User3": 0},
                "3": {"User1": 0, "User2": 0, "User3": 2},
            },
        )
        delta = time.perf_counter() - ts
        self.assertTrue(self.sleep_time - _TOLERANCE <= delta <= self.sleep_time + _TOLERANCE, delta)

        ts = time.perf_counter()
        self.assertDictEqual(
            next(users_dispatcher),
            {
                "1": {"User1": 3, "User2": 0, "User3": 0},
                "2": {"User1": 0, "User2": 3, "User3": 0},
                "3": {"User1": 0, "User2": 0, "User3": 2},
            },
        )
        delta = time.perf_counter() - ts
        self.assertTrue(self.sleep_time - _TOLERANCE <= delta <= self.sleep_time + _TOLERANCE, delta)

        ts = time.perf_counter()
        self.assertDictEqual(
            next(users_dispatcher),
            {
                "1": {"User1": 3, "User2": 0, "User3": 0},
                "2": {"User1": 0, "User2": 3, "User3": 0},
                "3": {"User1": 0, "User2": 0, "User3": 3},
            },
        )
        delta = time.perf_counter() - ts
        self.assertTrue(self.sleep_time - _TOLERANCE <= delta <= self.sleep_time + _TOLERANCE, delta)

        ts = time.perf_counter()
        self.assertRaises(StopIteration, lambda: next(users_dispatcher))
        delta = time.perf_counter() - ts
        self.assertTrue(0 <= delta <= _TOLERANCE, delta)

    def test_ramp_up_users_to_4_workers_with_spawn_rate_of_1(self) -> None:
        """Final distribution should be {"User1": 3, "User2": 3, "User3": 3}"""

        class User1(User):
            weight = self.user_weight
            fixed_count = self.user_fixed_count

        class User2(User):
            weight = self.user_weight
            fixed_count = self.user_fixed_count

        class User3(User):
            weight = self.user_weight
            fixed_count = self.user_fixed_count

        worker_node1 = WorkerNode("1")
        worker_node2 = WorkerNode("2")
        worker_node3 = WorkerNode("3")
        worker_node4 = WorkerNode("4")

        users_dispatcher = self.user_dispatcher_class(
            worker_nodes=[worker_node1, worker_node2, worker_node3, worker_node4], user_classes=[User1, User2, User3]
        )
        users_dispatcher.new_dispatch(target_user_count=self.target_user_count, spawn_rate=1)
        users_dispatcher._wait_between_dispatch = self.sleep_time

        ts = time.perf_counter()
        self.assertDictEqual(
            next(users_dispatcher),
            {
                "1": {"User1": 1, "User2": 0, "User3": 0},
                "2": {"User1": 0, "User2": 0, "User3": 0},
                "3": {"User1": 0, "User2": 0, "User3": 0},
                "4": {"User1": 0, "User2": 0, "User3": 0},
            },
        )
        delta = time.perf_counter() - ts
        self.assertTrue(0 <= delta <= _TOLERANCE, delta)

        ts = time.perf_counter()
        self.assertDictEqual(
            next(users_dispatcher),
            {
                "1": {"User1": 1, "User2": 0, "User3": 0},
                "2": {"User1": 0, "User2": 1, "User3": 0},
                "3": {"User1": 0, "User2": 0, "User3": 0},
                "4": {"User1": 0, "User2": 0, "User3": 0},
            },
        )
        delta = time.perf_counter() - ts
        self.assertTrue(self.sleep_time - _TOLERANCE <= delta <= self.sleep_time + _TOLERANCE, delta)

        ts = time.perf_counter()
        self.assertDictEqual(
            next(users_dispatcher),
            {
                "1": {"User1": 1, "User2": 0, "User3": 0},
                "2": {"User1": 0, "User2": 1, "User3": 0},
                "3": {"User1": 0, "User2": 0, "User3": 1},
                "4": {"User1": 0, "User2": 0, "User3": 0},
            },
        )
        delta = time.perf_counter() - ts
        self.assertTrue(self.sleep_time - _TOLERANCE <= delta <= self.sleep_time + _TOLERANCE, delta)

        ts = time.perf_counter()
        self.assertDictEqual(
            next(users_dispatcher),
            {
                "1": {"User1": 1, "User2": 0, "User3": 0},
                "2": {"User1": 0, "User2": 1, "User3": 0},
                "3": {"User1": 0, "User2": 0, "User3": 1},
                "4": {"User1": 1, "User2": 0, "User3": 0},
            },
        )
        delta = time.perf_counter() - ts
        self.assertTrue(self.sleep_time - _TOLERANCE <= delta <= self.sleep_time + _TOLERANCE, delta)

        ts = time.perf_counter()
        self.assertDictEqual(
            next(users_dispatcher),
            {
                "1": {"User1": 1, "User2": 1, "User3": 0},
                "2": {"User1": 0, "User2": 1, "User3": 0},
                "3": {"User1": 0, "User2": 0, "User3": 1},
                "4": {"User1": 1, "User2": 0, "User3": 0},
            },
        )
        delta = time.perf_counter() - ts
        self.assertTrue(self.sleep_time - _TOLERANCE <= delta <= self.sleep_time + _TOLERANCE, delta)

        ts = time.perf_counter()
        self.assertDictEqual(
            next(users_dispatcher),
            {
                "1": {"User1": 1, "User2": 1, "User3": 0},
                "2": {"User1": 0, "User2": 1, "User3": 1},
                "3": {"User1": 0, "User2": 0, "User3": 1},
                "4": {"User1": 1, "User2": 0, "User3": 0},
            },
        )
        delta = time.perf_counter() - ts
        self.assertTrue(self.sleep_time - _TOLERANCE <= delta <= self.sleep_time + _TOLERANCE, delta)

        ts = time.perf_counter()
        self.assertDictEqual(
            next(users_dispatcher),
            {
                "1": {"User1": 1, "User2": 1, "User3": 0},
                "2": {"User1": 0, "User2": 1, "User3": 1},
                "3": {"User1": 1, "User2": 0, "User3": 1},
                "4": {"User1": 1, "User2": 0, "User3": 0},
            },
        )
        delta = time.perf_counter() - ts
        self.assertTrue(self.sleep_time - _TOLERANCE <= delta <= self.sleep_time + _TOLERANCE, delta)

        ts = time.perf_counter()
        self.assertDictEqual(
            next(users_dispatcher),
            {
                "1": {"User1": 1, "User2": 1, "User3": 0},
                "2": {"User1": 0, "User2": 1, "User3": 1},
                "3": {"User1": 1, "User2": 0, "User3": 1},
                "4": {"User1": 1, "User2": 1, "User3": 0},
            },
        )
        delta = time.perf_counter() - ts
        self.assertTrue(self.sleep_time - _TOLERANCE <= delta <= self.sleep_time + _TOLERANCE, delta)

        ts = time.perf_counter()
        self.assertDictEqual(
            next(users_dispatcher),
            {
                "1": {"User1": 1, "User2": 1, "User3": 1},
                "2": {"User1": 0, "User2": 1, "User3": 1},
                "3": {"User1": 1, "User2": 0, "User3": 1},
                "4": {"User1": 1, "User2": 1, "User3": 0},
            },
        )
        delta = time.perf_counter() - ts
        self.assertTrue(self.sleep_time - _TOLERANCE <= delta <= self.sleep_time + _TOLERANCE, delta)

        ts = time.perf_counter()
        self.assertRaises(StopIteration, lambda: next(users_dispatcher))
        delta = time.perf_counter() - ts
        self.assertTrue(0 <= delta <= _TOLERANCE, delta)

    def test_ramp_up_users_to_3_workers_with_spawn_rate_of_2(self) -> None:
        """Final distribution should be {"User1": 3, "User2": 3, "User3": 3}"""

        class User1(User):
            weight = self.user_weight
            fixed_count = self.user_fixed_count

        class User2(User):
            weight = self.user_weight
            fixed_count = self.user_fixed_count

        class User3(User):
            weight = self.user_weight
            fixed_count = self.user_fixed_count

        worker_node1 = WorkerNode("1")
        worker_node2 = WorkerNode("2")
        worker_node3 = WorkerNode("3")

        users_dispatcher = self.user_dispatcher_class(
            worker_nodes=[worker_node1, worker_node2, worker_node3], user_classes=[User1, User2, User3]
        )
        users_dispatcher.new_dispatch(target_user_count=self.target_user_count, spawn_rate=2)
        users_dispatcher._wait_between_dispatch = self.sleep_time

        ts = time.perf_counter()
        self.assertDictEqual(
            next(users_dispatcher),
            {
                "1": {"User1": 1, "User2": 0, "User3": 0},
                "2": {"User1": 0, "User2": 1, "User3": 0},
                "3": {"User1": 0, "User2": 0, "User3": 0},
            },
        )
        delta = time.perf_counter() - ts
        self.assertTrue(0 <= delta <= _TOLERANCE, delta)

        ts = time.perf_counter()
        self.assertDictEqual(
            next(users_dispatcher),
            {
                "1": {"User1": 2, "User2": 0, "User3": 0},
                "2": {"User1": 0, "User2": 1, "User3": 0},
                "3": {"User1": 0, "User2": 0, "User3": 1},
            },
        )
        delta = time.perf_counter() - ts
        self.assertTrue(self.sleep_time - _TOLERANCE <= delta <= self.sleep_time + _TOLERANCE, delta)

        ts = time.perf_counter()
        self.assertDictEqual(
            next(users_dispatcher),
            {
                "1": {"User1": 2, "User2": 0, "User3": 0},
                "2": {"User1": 0, "User2": 2, "User3": 0},
                "3": {"User1": 0, "User2": 0, "User3": 2},
            },
        )
        delta = time.perf_counter() - ts
        self.assertTrue(self.sleep_time - _TOLERANCE <= delta <= self.sleep_time + _TOLERANCE, delta)

        ts = time.perf_counter()
        self.assertDictEqual(
            next(users_dispatcher),
            {
                "1": {"User1": 3, "User2": 0, "User3": 0},
                "2": {"User1": 0, "User2": 3, "User3": 0},
                "3": {"User1": 0, "User2": 0, "User3": 2},
            },
        )
        delta = time.perf_counter() - ts
        self.assertTrue(self.sleep_time - _TOLERANCE <= delta <= self.sleep_time + _TOLERANCE, delta)

        ts = time.perf_counter()
        self.assertDictEqual(
            next(users_dispatcher),
            {
                "1": {"User1": 3, "User2": 0, "User3": 0},
                "2": {"User1": 0, "User2": 3, "User3": 0},
                "3": {"User1": 0, "User2": 0, "User3": 3},
            },
        )
        delta = time.perf_counter() - ts
        self.assertTrue(self.sleep_time - _TOLERANCE <= delta <= self.sleep_time + _TOLERANCE, delta)

        ts = time.perf_counter()
        self.assertRaises(StopIteration, lambda: next(users_dispatcher))
        delta = time.perf_counter() - ts
        self.assertTrue(0 <= delta <= _TOLERANCE, delta)

    def test_ramp_up_users_to_3_workers_with_spawn_rate_of_2_4(self) -> None:
        """Final distribution should be {"User1": 3, "User2": 3, "User3": 3}"""

        class User1(User):
            weight = self.user_weight
            fixed_count = self.user_fixed_count

        class User2(User):
            weight = self.user_weight
            fixed_count = self.user_fixed_count

        class User3(User):
            weight = self.user_weight
            fixed_count = self.user_fixed_count

        worker_node1 = WorkerNode("1")
        worker_node2 = WorkerNode("2")
        worker_node3 = WorkerNode("3")

        users_dispatcher = self.user_dispatcher_class(
            worker_nodes=[worker_node1, worker_node2, worker_node3], user_classes=[User1, User2, User3]
        )
        users_dispatcher.new_dispatch(target_user_count=self.target_user_count, spawn_rate=2.4)
        users_dispatcher._wait_between_dispatch = self.sleep_time

        ts = time.perf_counter()
        self.assertDictEqual(
            next(users_dispatcher),
            {
                "1": {"User1": 1, "User2": 0, "User3": 0},
                "2": {"User1": 0, "User2": 1, "User3": 0},
                "3": {"User1": 0, "User2": 0, "User3": 0},
            },
        )
        delta = time.perf_counter() - ts
        self.assertTrue(0 <= delta <= _TOLERANCE, delta)

        ts = time.perf_counter()
        self.assertDictEqual(
            next(users_dispatcher),
            {
                "1": {"User1": 2, "User2": 0, "User3": 0},
                "2": {"User1": 0, "User2": 1, "User3": 0},
                "3": {"User1": 0, "User2": 0, "User3": 1},
            },
        )
        delta = time.perf_counter() - ts
        self.assertTrue(self.sleep_time - _TOLERANCE <= delta <= self.sleep_time + _TOLERANCE, delta)

        ts = time.perf_counter()
        self.assertDictEqual(
            next(users_dispatcher),
            {
                "1": {"User1": 2, "User2": 0, "User3": 0},
                "2": {"User1": 0, "User2": 2, "User3": 0},
                "3": {"User1": 0, "User2": 0, "User3": 2},
            },
        )
        delta = time.perf_counter() - ts
        self.assertTrue(self.sleep_time - _TOLERANCE <= delta <= self.sleep_time + _TOLERANCE, delta)

        ts = time.perf_counter()
        self.assertDictEqual(
            next(users_dispatcher),
            {
                "1": {"User1": 3, "User2": 0, "User3": 0},
                "2": {"User1": 0, "User2": 3, "User3": 0},
                "3": {"User1": 0, "User2": 0, "User3": 2},
            },
        )
        delta = time.perf_counter() - ts
        self.assertTrue(self.sleep_time - _TOLERANCE <= delta <= self.sleep_time + _TOLERANCE, delta)

        ts = time.perf_counter()
        self.assertDictEqual(
            next(users_dispatcher),
            {
                "1": {"User1": 3, "User2": 0, "User3": 0},
                "2": {"User1": 0, "User2": 3, "User3": 0},
                "3": {"User1": 0, "User2": 0, "User3": 3},
            },
        )
        delta = time.perf_counter() - ts
        self.assertTrue(self.sleep_time - _TOLERANCE <= delta <= self.sleep_time + _TOLERANCE, delta)

        ts = time.perf_counter()
        self.assertRaises(StopIteration, lambda: next(users_dispatcher))
        delta = time.perf_counter() - ts
        self.assertTrue(0 <= delta <= _TOLERANCE, delta)

    def test_ramp_up_users_to_3_workers_with_spawn_rate_of_3(self) -> None:
        """Final distribution should be {"User1": 3, "User2": 3, "User3": 3}"""

        class User1(User):
            weight = self.user_weight
            fixed_count = self.user_fixed_count

        class User2(User):
            weight = self.user_weight
            fixed_count = self.user_fixed_count

        class User3(User):
            weight = self.user_weight
            fixed_count = self.user_fixed_count

        worker_node1 = WorkerNode("1")
        worker_node2 = WorkerNode("2")
        worker_node3 = WorkerNode("3")

        users_dispatcher = self.user_dispatcher_class(
            worker_nodes=[worker_node1, worker_node2, worker_node3], user_classes=[User1, User2, User3]
        )
        users_dispatcher.new_dispatch(target_user_count=self.target_user_count, spawn_rate=3)
        users_dispatcher._wait_between_dispatch = self.sleep_time

        ts = time.perf_counter()
        self.assertDictEqual(
            next(users_dispatcher),
            {
                "1": {"User1": 1, "User2": 0, "User3": 0},
                "2": {"User1": 0, "User2": 1, "User3": 0},
                "3": {"User1": 0, "User2": 0, "User3": 1},
            },
        )
        delta = time.perf_counter() - ts
        self.assertTrue(0 <= delta <= _TOLERANCE, delta)

        ts = time.perf_counter()
        self.assertDictEqual(
            next(users_dispatcher),
            {
                "1": {"User1": 2, "User2": 0, "User3": 0},
                "2": {"User1": 0, "User2": 2, "User3": 0},
                "3": {"User1": 0, "User2": 0, "User3": 2},
            },
        )
        delta = time.perf_counter() - ts
        self.assertTrue(self.sleep_time - _TOLERANCE <= delta <= self.sleep_time + _TOLERANCE, delta)

        ts = time.perf_counter()
        self.assertDictEqual(
            next(users_dispatcher),
            {
                "1": {"User1": 3, "User2": 0, "User3": 0},
                "2": {"User1": 0, "User2": 3, "User3": 0},
                "3": {"User1": 0, "User2": 0, "User3": 3},
            },
        )
        delta = time.perf_counter() - ts
        self.assertTrue(self.sleep_time - _TOLERANCE <= delta <= self.sleep_time + _TOLERANCE, delta)

        ts = time.perf_counter()
        self.assertRaises(StopIteration, lambda: next(users_dispatcher))
        delta = time.perf_counter() - ts
        self.assertTrue(0 <= delta <= _TOLERANCE, delta)

    def test_ramp_up_users_to_3_workers_with_spawn_rate_of_4(self) -> None:
        """Final distribution should be {"User1": 3, "User2": 3, "User3": 3}"""

        class User1(User):
            weight = self.user_weight
            fixed_count = self.user_fixed_count

        class User2(User):
            weight = self.user_weight
            fixed_count = self.user_fixed_count

        class User3(User):
            weight = self.user_weight
            fixed_count = self.user_fixed_count

        worker_node1 = WorkerNode("1")
        worker_node2 = WorkerNode("2")
        worker_node3 = WorkerNode("3")

        users_dispatcher = self.user_dispatcher_class(
            worker_nodes=[worker_node1, worker_node2, worker_node3], user_classes=[User1, User2, User3]
        )
        users_dispatcher.new_dispatch(target_user_count=self.target_user_count, spawn_rate=4)
        users_dispatcher._wait_between_dispatch = self.sleep_time

        ts = time.perf_counter()
        self.assertDictEqual(
            next(users_dispatcher),
            {
                "1": {"User1": 2, "User2": 0, "User3": 0},
                "2": {"User1": 0, "User2": 1, "User3": 0},
                "3": {"User1": 0, "User2": 0, "User3": 1},
            },
        )
        delta = time.perf_counter() - ts
        self.assertTrue(0 <= delta <= _TOLERANCE, delta)

        ts = time.perf_counter()
        self.assertDictEqual(
            next(users_dispatcher),
            {
                "1": {"User1": 3, "User2": 0, "User3": 0},
                "2": {"User1": 0, "User2": 3, "User3": 0},
                "3": {"User1": 0, "User2": 0, "User3": 2},
            },
        )
        delta = time.perf_counter() - ts
        self.assertTrue(self.sleep_time - _TOLERANCE <= delta <= self.sleep_time + _TOLERANCE, delta)

        ts = time.perf_counter()
        self.assertDictEqual(
            next(users_dispatcher),
            {
                "1": {"User1": 3, "User2": 0, "User3": 0},
                "2": {"User1": 0, "User2": 3, "User3": 0},
                "3": {"User1": 0, "User2": 0, "User3": 3},
            },
        )
        delta = time.perf_counter() - ts
        self.assertTrue(self.sleep_time - _TOLERANCE <= delta <= self.sleep_time + _TOLERANCE, delta)

        ts = time.perf_counter()
        self.assertRaises(StopIteration, lambda: next(users_dispatcher))
        delta = time.perf_counter() - ts
        self.assertTrue(0 <= delta <= _TOLERANCE, delta)

    def test_ramp_up_users_to_3_workers_with_spawn_rate_of_9(self) -> None:
        """Final distribution should be {"User1": 3, "User2": 3, "User3": 3}"""

        class User1(User):
            weight = self.user_weight
            fixed_count = self.user_fixed_count

        class User2(User):
            weight = self.user_weight
            fixed_count = self.user_fixed_count

        class User3(User):
            weight = self.user_weight
            fixed_count = self.user_fixed_count

        worker_node1 = WorkerNode("1")
        worker_node2 = WorkerNode("2")
        worker_node3 = WorkerNode("3")

        users_dispatcher = self.user_dispatcher_class(
            worker_nodes=[worker_node1, worker_node2, worker_node3], user_classes=[User1, User2, User3]
        )
        users_dispatcher.new_dispatch(target_user_count=self.target_user_count, spawn_rate=9)
        users_dispatcher._wait_between_dispatch = self.sleep_time

        ts = time.perf_counter()
        self.assertDictEqual(
            next(users_dispatcher),
            {
                "1": {"User1": 3, "User2": 0, "User3": 0},
                "2": {"User1": 0, "User2": 3, "User3": 0},
                "3": {"User1": 0, "User2": 0, "User3": 3},
            },
        )
        delta = time.perf_counter() - ts
        self.assertTrue(0 <= delta <= _TOLERANCE, delta)

        ts = time.perf_counter()
        self.assertRaises(StopIteration, lambda: next(users_dispatcher))
        delta = time.perf_counter() - ts
        self.assertTrue(0 <= delta <= _TOLERANCE, delta)

    def test_users_are_distributed_evenly_across_hosts(self) -> None:
        if self.user_dispatcher_class == FixedUsersDispatcher:
            self.target_user_count = {"User1": 2, "User2": 2, "User3": 2}
        else:
            self.target_user_count = 6

        class User1(User):
            weight = self.user_weight
            fixed_count = self.user_fixed_count

        class User2(User):
            weight = self.user_weight
            fixed_count = self.user_fixed_count

        class User3(User):
            weight = self.user_weight
            fixed_count = self.user_fixed_count

        worker_node1 = WorkerNode("hostname1_worker1")
        worker_node2 = WorkerNode("hostname1_worker2")
        worker_node3 = WorkerNode("hostname2_worker1")
        worker_node4 = WorkerNode("hostname2_worker2")

        users_dispatcher = self.user_dispatcher_class(
            worker_nodes=[worker_node1, worker_node2, worker_node3, worker_node4], user_classes=[User1, User2, User3]
        )
        users_dispatcher.new_dispatch(target_user_count=self.target_user_count, spawn_rate=2)
        users_dispatcher._wait_between_dispatch = self.sleep_time

        ts = time.perf_counter()
        self.assertDictEqual(
            next(users_dispatcher),
            {
                "hostname1_worker1": {"User1": 1, "User2": 0, "User3": 0},
                "hostname1_worker2": {"User1": 0, "User2": 0, "User3": 0},
                "hostname2_worker1": {"User1": 0, "User2": 1, "User3": 0},
                "hostname2_worker2": {"User1": 0, "User2": 0, "User3": 0},
            },
        )
        delta = time.perf_counter() - ts
        self.assertTrue(0 <= delta <= _TOLERANCE, delta)

        ts = time.perf_counter()
        self.assertDictEqual(
            next(users_dispatcher),
            {
                "hostname1_worker1": {"User1": 1, "User2": 0, "User3": 0},
                "hostname1_worker2": {"User1": 0, "User2": 0, "User3": 1},
                "hostname2_worker1": {"User1": 0, "User2": 1, "User3": 0},
                "hostname2_worker2": {"User1": 1, "User2": 0, "User3": 0},
            },
        )
        delta = time.perf_counter() - ts
        self.assertTrue(self.sleep_time - _TOLERANCE <= delta <= self.sleep_time + _TOLERANCE, delta)

        ts = time.perf_counter()
        self.assertDictEqual(
            next(users_dispatcher),
            {
                "hostname1_worker1": {"User1": 1, "User2": 1, "User3": 0},
                "hostname1_worker2": {"User1": 0, "User2": 0, "User3": 1},
                "hostname2_worker1": {"User1": 0, "User2": 1, "User3": 1},
                "hostname2_worker2": {"User1": 1, "User2": 0, "User3": 0},
            },
        )
        ts = time.perf_counter()
        self.assertRaises(StopIteration, lambda: next(users_dispatcher))
        delta = time.perf_counter() - ts
        self.assertTrue(0 <= delta <= _TOLERANCE, delta)


@parameterized_class(PARAMETER_DISPATCHERS)
class TestWaitBetweenDispatch(unittest.TestCase):
    user_dispatcher_class: type[UsersDispatcher]
    target_user_count: int | dict[str, int]
    user_fixed_count: int

    @classmethod
    def setUpClass(cls) -> None:
        if cls.user_dispatcher_class == WeightedUsersDispatcher:
            cls.target_user_count = 0
            cls.user_fixed_count = 0
        else:
            cls.target_user_count = {"User1": 0}
            cls.user_fixed_count = 1

    def test_wait_between_dispatch(self) -> None:
        class User1(User):
            weight = 1
            fixed_count = self.user_fixed_count

        user_classes: list[type[User]] = [User1]

        workers = [WorkerNode("1")]

        for spawn_rate, expected_wait_between_dispatch in [
            (0.5, 1 / 0.5),
            (1, 1),
            (2, 1),
            (2.4, 2 / 2.4),
            (4, 1),
            (9, 1),
        ]:
            users_dispatcher = self.user_dispatcher_class(worker_nodes=workers, user_classes=user_classes)
            users_dispatcher.new_dispatch(target_user_count=self.target_user_count, spawn_rate=spawn_rate)
            self.assertEqual(users_dispatcher._wait_between_dispatch, expected_wait_between_dispatch)


@parameterized_class(PARAMETER_DISPATCHERS)
class TestRampDownUsersToZero(UsersDispatcherTestCase):
    initial_user_count: int | dict[str, int]
    ramped_down_user_count: int | dict[str, int]

    @classmethod
    def setUpClass(cls) -> None:
        if cls.user_dispatcher_class == FixedUsersDispatcher:
            cls.initial_user_count = {"User1": 3, "User2": 3, "User3": 3}
            cls.ramped_down_user_count = {"User1": 0, "User2": 0, "User3": 0}
        else:
            cls.initial_user_count = 9
            cls.ramped_down_user_count = 0

    def test_ramp_down_users_to_3_workers_with_spawn_rate_of_0_5(self) -> None:
        class User1(User):
            weight = 1

        class User2(User):
            weight = 1

        class User3(User):
            weight = 1

        user_classes = [User1, User2, User3]

        workers = [WorkerNode(str(i + 1)) for i in range(3)]

        users_dispatcher = self.user_dispatcher_class(worker_nodes=workers, user_classes=user_classes)
        users_dispatcher.new_dispatch(target_user_count=self.initial_user_count, spawn_rate=9)
        users_dispatcher._wait_between_dispatch = 0
        list(users_dispatcher)

        users_dispatcher.new_dispatch(target_user_count=self.ramped_down_user_count, spawn_rate=0.5)
        users_dispatcher._wait_between_dispatch = self.sleep_time

        ts = time.perf_counter()
        self.assertDictEqual(
            next(users_dispatcher),
            {
                "1": {"User1": 3, "User2": 0, "User3": 0},
                "2": {"User1": 0, "User2": 3, "User3": 0},
                "3": {"User1": 0, "User2": 0, "User3": 2},
            },
        )
        delta = time.perf_counter() - ts
        self.assertTrue(0 <= delta <= _TOLERANCE, delta)

        ts = time.perf_counter()
        self.assertDictEqual(
            next(users_dispatcher),
            {
                "1": {"User1": 3, "User2": 0, "User3": 0},
                "2": {"User1": 0, "User2": 2, "User3": 0},
                "3": {"User1": 0, "User2": 0, "User3": 2},
            },
        )
        delta = time.perf_counter() - ts
        self.assertTrue(self.sleep_time - _TOLERANCE <= delta <= self.sleep_time + _TOLERANCE, delta)

        ts = time.perf_counter()
        self.assertDictEqual(
            next(users_dispatcher),
            {
                "1": {"User1": 2, "User2": 0, "User3": 0},
                "2": {"User1": 0, "User2": 2, "User3": 0},
                "3": {"User1": 0, "User2": 0, "User3": 2},
            },
        )
        delta = time.perf_counter() - ts
        self.assertTrue(self.sleep_time - _TOLERANCE <= delta <= self.sleep_time + _TOLERANCE, delta)

        ts = time.perf_counter()
        self.assertDictEqual(
            next(users_dispatcher),
            {
                "1": {"User1": 2, "User2": 0, "User3": 0},
                "2": {"User1": 0, "User2": 2, "User3": 0},
                "3": {"User1": 0, "User2": 0, "User3": 1},
            },
        )
        delta = time.perf_counter() - ts
        self.assertTrue(self.sleep_time - _TOLERANCE <= delta <= self.sleep_time + _TOLERANCE, delta)

        ts = time.perf_counter()
        self.assertDictEqual(
            next(users_dispatcher),
            {
                "1": {"User1": 2, "User2": 0, "User3": 0},
                "2": {"User1": 0, "User2": 1, "User3": 0},
                "3": {"User1": 0, "User2": 0, "User3": 1},
            },
        )
        delta = time.perf_counter() - ts
        self.assertTrue(self.sleep_time - _TOLERANCE <= delta <= self.sleep_time + _TOLERANCE, delta)

        ts = time.perf_counter()
        self.assertDictEqual(
            next(users_dispatcher),
            {
                "1": {"User1": 1, "User2": 0, "User3": 0},
                "2": {"User1": 0, "User2": 1, "User3": 0},
                "3": {"User1": 0, "User2": 0, "User3": 1},
            },
        )
        delta = time.perf_counter() - ts
        self.assertTrue(self.sleep_time - _TOLERANCE <= delta <= self.sleep_time + _TOLERANCE, delta)

        ts = time.perf_counter()
        self.assertDictEqual(
            next(users_dispatcher),
            {
                "1": {"User1": 1, "User2": 0, "User3": 0},
                "2": {"User1": 0, "User2": 1, "User3": 0},
                "3": {"User1": 0, "User2": 0, "User3": 0},
            },
        )
        delta = time.perf_counter() - ts
        self.assertTrue(self.sleep_time - _TOLERANCE <= delta <= self.sleep_time + _TOLERANCE, delta)

        ts = time.perf_counter()
        self.assertDictEqual(
            next(users_dispatcher),
            {
                "1": {"User1": 1, "User2": 0, "User3": 0},
                "2": {"User1": 0, "User2": 0, "User3": 0},
                "3": {"User1": 0, "User2": 0, "User3": 0},
            },
        )
        delta = time.perf_counter() - ts
        self.assertTrue(self.sleep_time - _TOLERANCE <= delta <= self.sleep_time + _TOLERANCE, delta)

        ts = time.perf_counter()
        self.assertDictEqual(
            next(users_dispatcher),
            {
                "1": {"User1": 0, "User2": 0, "User3": 0},
                "2": {"User1": 0, "User2": 0, "User3": 0},
                "3": {"User1": 0, "User2": 0, "User3": 0},
            },
        )
        delta = time.perf_counter() - ts
        self.assertTrue(self.sleep_time - _TOLERANCE <= delta <= self.sleep_time + _TOLERANCE, delta)

        ts = time.perf_counter()
        self.assertRaises(StopIteration, lambda: next(users_dispatcher))
        delta = time.perf_counter() - ts
        self.assertTrue(0 <= delta <= _TOLERANCE, delta)

    # def test_ramp_down_users_on_workers_respecting_weight(self):
    #     class User1(User):
    #         weight = 1
    #
    #     class User2(User):
    #         weight = 1
    #
    #     class User3(User):
    #         weight = 1
    #
    #     user_classes = [User1, User2, User3]
    #     workers = [WorkerNode(str(i + 1)) for i in range(3)]
    #
    #     user_dispatcher = UsersDispatcher(worker_nodes= workers, user_classes = user_classes)
    #     user_dispatcher.new_dispatch(target_user_count=7, spawn_rate=7)
    #
    #     dispatched_users = next(user_dispatcher)
    #     self.assertDictEqual(dispatched_users,
    #                          {
    #                              "1": {"User1": 3, "User2": 0, "User3": 0},
    #                              "2": {"User1": 0, "User2": 2, "User3": 0},
    #                              "3": {"User1": 0, "User2": 0, "User3": 2}
    #                          })
    #
    #     user_dispatcher.new_dispatch(target_user_count=16, spawn_rate=9)
    #     dispatched_users = next(user_dispatcher)
    #     self.assertDictEqual(dispatched_users,
    #                          {
    #                              "1": {"User1": 6, "User2": 0, "User3": 0},
    #                              "2": {"User1": 0, "User2": 5, "User3": 0},
    #                              "3": {"User1": 0, "User2": 0, "User3": 5}
    #                          })
    #
    #     user_dispatcher.new_dispatch(target_user_count=3, spawn_rate=15)
    #     dispatched_users = next(user_dispatcher)
    #     self.assertDictEqual(dispatched_users,
    #                          {
    #                              "1": {"User1": 1, "User2": 0, "User3": 0},
    #                              "2": {"User1": 0, "User2": 1, "User3": 0},
    #                              "3": {"User1": 0, "User2": 0, "User3": 1}
    #                          })
    #

    def test_ramp_down_users_to_3_workers_with_spawn_rate_of_1(self) -> None:
        class User1(User):
            weight = 1

        class User2(User):
            weight = 1

        class User3(User):
            weight = 1

        user_classes = [User1, User2, User3]

        workers = [WorkerNode(str(i + 1)) for i in range(3)]

        users_dispatcher = self.user_dispatcher_class(worker_nodes=workers, user_classes=user_classes)
        users_dispatcher.new_dispatch(target_user_count=self.initial_user_count, spawn_rate=9)
        users_dispatcher._wait_between_dispatch = 0
        list(users_dispatcher)

        users_dispatcher.new_dispatch(target_user_count=self.ramped_down_user_count, spawn_rate=1)
        users_dispatcher._wait_between_dispatch = self.sleep_time

        ts = time.perf_counter()
        self.assertDictEqual(
            next(users_dispatcher),
            {
                "1": {"User1": 3, "User2": 0, "User3": 0},
                "2": {"User1": 0, "User2": 3, "User3": 0},
                "3": {"User1": 0, "User2": 0, "User3": 2},
            },
        )
        delta = time.perf_counter() - ts
        self.assertTrue(0 <= delta <= _TOLERANCE, delta)

        ts = time.perf_counter()
        self.assertDictEqual(
            next(users_dispatcher),
            {
                "1": {"User1": 3, "User2": 0, "User3": 0},
                "2": {"User1": 0, "User2": 2, "User3": 0},
                "3": {"User1": 0, "User2": 0, "User3": 2},
            },
        )
        delta = time.perf_counter() - ts
        self.assertTrue(self.sleep_time - _TOLERANCE <= delta <= self.sleep_time + _TOLERANCE, delta)

        ts = time.perf_counter()
        self.assertDictEqual(
            next(users_dispatcher),
            {
                "1": {"User1": 2, "User2": 0, "User3": 0},
                "2": {"User1": 0, "User2": 2, "User3": 0},
                "3": {"User1": 0, "User2": 0, "User3": 2},
            },
        )
        delta = time.perf_counter() - ts
        self.assertTrue(self.sleep_time - _TOLERANCE <= delta <= self.sleep_time + _TOLERANCE, delta)

        ts = time.perf_counter()
        self.assertDictEqual(
            next(users_dispatcher),
            {
                "1": {"User1": 2, "User2": 0, "User3": 0},
                "2": {"User1": 0, "User2": 2, "User3": 0},
                "3": {"User1": 0, "User2": 0, "User3": 1},
            },
        )
        delta = time.perf_counter() - ts
        self.assertTrue(self.sleep_time - _TOLERANCE <= delta <= self.sleep_time + _TOLERANCE, delta)

        ts = time.perf_counter()
        self.assertDictEqual(
            next(users_dispatcher),
            {
                "1": {"User1": 2, "User2": 0, "User3": 0},
                "2": {"User1": 0, "User2": 1, "User3": 0},
                "3": {"User1": 0, "User2": 0, "User3": 1},
            },
        )
        delta = time.perf_counter() - ts
        self.assertTrue(self.sleep_time - _TOLERANCE <= delta <= self.sleep_time + _TOLERANCE, delta)

        ts = time.perf_counter()
        self.assertDictEqual(
            next(users_dispatcher),
            {
                "1": {"User1": 1, "User2": 0, "User3": 0},
                "2": {"User1": 0, "User2": 1, "User3": 0},
                "3": {"User1": 0, "User2": 0, "User3": 1},
            },
        )
        delta = time.perf_counter() - ts
        self.assertTrue(self.sleep_time - _TOLERANCE <= delta <= self.sleep_time + _TOLERANCE, delta)

        ts = time.perf_counter()
        self.assertDictEqual(
            next(users_dispatcher),
            {
                "1": {"User1": 1, "User2": 0, "User3": 0},
                "2": {"User1": 0, "User2": 1, "User3": 0},
                "3": {"User1": 0, "User2": 0, "User3": 0},
            },
        )
        delta = time.perf_counter() - ts
        self.assertTrue(self.sleep_time - _TOLERANCE <= delta <= self.sleep_time + _TOLERANCE, delta)

        ts = time.perf_counter()
        self.assertDictEqual(
            next(users_dispatcher),
            {
                "1": {"User1": 1, "User2": 0, "User3": 0},
                "2": {"User1": 0, "User2": 0, "User3": 0},
                "3": {"User1": 0, "User2": 0, "User3": 0},
            },
        )
        delta = time.perf_counter() - ts
        self.assertTrue(self.sleep_time - _TOLERANCE <= delta <= self.sleep_time + _TOLERANCE, delta)

        ts = time.perf_counter()
        self.assertDictEqual(
            next(users_dispatcher),
            {
                "1": {"User1": 0, "User2": 0, "User3": 0},
                "2": {"User1": 0, "User2": 0, "User3": 0},
                "3": {"User1": 0, "User2": 0, "User3": 0},
            },
        )
        delta = time.perf_counter() - ts
        self.assertTrue(self.sleep_time - _TOLERANCE <= delta <= self.sleep_time + _TOLERANCE, delta)

        ts = time.perf_counter()
        self.assertRaises(StopIteration, lambda: next(users_dispatcher))
        delta = time.perf_counter() - ts
        self.assertTrue(0 <= delta <= _TOLERANCE, delta)

    def test_ramp_down_users_to_4_workers_with_spawn_rate_of_1(self) -> None:
        class User1(User):
            weight = 1

        class User2(User):
            weight = 1

        class User3(User):
            weight = 1

        user_classes = [User1, User2, User3]

        workers = [WorkerNode(str(i + 1)) for i in range(4)]

        users_dispatcher = self.user_dispatcher_class(worker_nodes=workers, user_classes=user_classes)
        users_dispatcher.new_dispatch(target_user_count=self.initial_user_count, spawn_rate=9)
        users_dispatcher._wait_between_dispatch = 0
        list(users_dispatcher)

        users_dispatcher.new_dispatch(target_user_count=self.ramped_down_user_count, spawn_rate=1)
        users_dispatcher._wait_between_dispatch = self.sleep_time

        ts = time.perf_counter()
        self.assertDictEqual(
            next(users_dispatcher),
            {
                "1": {"User1": 1, "User2": 1, "User3": 0},
                "2": {"User1": 0, "User2": 1, "User3": 1},
                "3": {"User1": 1, "User2": 0, "User3": 1},
                "4": {"User1": 1, "User2": 1, "User3": 0},
            },
        )
        delta = time.perf_counter() - ts
        self.assertTrue(0 <= delta <= _TOLERANCE, delta)

        ts = time.perf_counter()
        self.assertDictEqual(
            next(users_dispatcher),
            {
                "1": {"User1": 1, "User2": 1, "User3": 0},
                "2": {"User1": 0, "User2": 1, "User3": 1},
                "3": {"User1": 1, "User2": 0, "User3": 1},
                "4": {"User1": 1, "User2": 0, "User3": 0},
            },
        )
        delta = time.perf_counter() - ts
        self.assertTrue(self.sleep_time - _TOLERANCE <= delta <= self.sleep_time + _TOLERANCE, delta)

        ts = time.perf_counter()
        self.assertDictEqual(
            next(users_dispatcher),
            {
                "1": {"User1": 1, "User2": 1, "User3": 0},
                "2": {"User1": 0, "User2": 1, "User3": 1},
                "3": {"User1": 0, "User2": 0, "User3": 1},
                "4": {"User1": 1, "User2": 0, "User3": 0},
            },
        )
        delta = time.perf_counter() - ts
        self.assertTrue(self.sleep_time - _TOLERANCE <= delta <= self.sleep_time + _TOLERANCE, delta)

        ts = time.perf_counter()
        self.assertDictEqual(
            next(users_dispatcher),
            {
                "1": {"User1": 1, "User2": 1, "User3": 0},
                "2": {"User1": 0, "User2": 1, "User3": 0},
                "3": {"User1": 0, "User2": 0, "User3": 1},
                "4": {"User1": 1, "User2": 0, "User3": 0},
            },
        )
        delta = time.perf_counter() - ts
        self.assertTrue(self.sleep_time - _TOLERANCE <= delta <= self.sleep_time + _TOLERANCE, delta)

        ts = time.perf_counter()
        self.assertDictEqual(
            next(users_dispatcher),
            {
                "1": {"User1": 1, "User2": 0, "User3": 0},
                "2": {"User1": 0, "User2": 1, "User3": 0},
                "3": {"User1": 0, "User2": 0, "User3": 1},
                "4": {"User1": 1, "User2": 0, "User3": 0},
            },
        )
        delta = time.perf_counter() - ts
        self.assertTrue(self.sleep_time - _TOLERANCE <= delta <= self.sleep_time + _TOLERANCE, delta)

        ts = time.perf_counter()
        self.assertDictEqual(
            next(users_dispatcher),
            {
                "1": {"User1": 1, "User2": 0, "User3": 0},
                "2": {"User1": 0, "User2": 1, "User3": 0},
                "3": {"User1": 0, "User2": 0, "User3": 1},
                "4": {"User1": 0, "User2": 0, "User3": 0},
            },
        )
        delta = time.perf_counter() - ts
        self.assertTrue(self.sleep_time - _TOLERANCE <= delta <= self.sleep_time + _TOLERANCE, delta)

        ts = time.perf_counter()
        self.assertDictEqual(
            next(users_dispatcher),
            {
                "1": {"User1": 1, "User2": 0, "User3": 0},
                "2": {"User1": 0, "User2": 1, "User3": 0},
                "3": {"User1": 0, "User2": 0, "User3": 0},
                "4": {"User1": 0, "User2": 0, "User3": 0},
            },
        )
        delta = time.perf_counter() - ts
        self.assertTrue(self.sleep_time - _TOLERANCE <= delta <= self.sleep_time + _TOLERANCE, delta)

        ts = time.perf_counter()
        self.assertDictEqual(
            next(users_dispatcher),
            {
                "1": {"User1": 1, "User2": 0, "User3": 0},
                "2": {"User1": 0, "User2": 0, "User3": 0},
                "3": {"User1": 0, "User2": 0, "User3": 0},
                "4": {"User1": 0, "User2": 0, "User3": 0},
            },
        )
        delta = time.perf_counter() - ts
        self.assertTrue(self.sleep_time - _TOLERANCE <= delta <= self.sleep_time + _TOLERANCE, delta)

        ts = time.perf_counter()
        self.assertDictEqual(
            next(users_dispatcher),
            {
                "1": {"User1": 0, "User2": 0, "User3": 0},
                "2": {"User1": 0, "User2": 0, "User3": 0},
                "3": {"User1": 0, "User2": 0, "User3": 0},
                "4": {"User1": 0, "User2": 0, "User3": 0},
            },
        )
        delta = time.perf_counter() - ts
        self.assertTrue(self.sleep_time - _TOLERANCE <= delta <= self.sleep_time + _TOLERANCE, delta)

        ts = time.perf_counter()
        self.assertRaises(StopIteration, lambda: next(users_dispatcher))
        delta = time.perf_counter() - ts
        self.assertTrue(0 <= delta <= _TOLERANCE, delta)

    def test_ramp_down_users_to_3_workers_with_spawn_rate_of_2(self) -> None:
        class User1(User):
            weight = 1

        class User2(User):
            weight = 1

        class User3(User):
            weight = 1

        user_classes = [User1, User2, User3]

        workers = [WorkerNode(str(i + 1)) for i in range(3)]

        users_dispatcher = self.user_dispatcher_class(worker_nodes=workers, user_classes=user_classes)
        users_dispatcher.new_dispatch(target_user_count=self.initial_user_count, spawn_rate=9)
        users_dispatcher._wait_between_dispatch = 0
        list(users_dispatcher)

        users_dispatcher.new_dispatch(target_user_count=self.ramped_down_user_count, spawn_rate=2)
        users_dispatcher._wait_between_dispatch = self.sleep_time

        ts = time.perf_counter()
        self.assertDictEqual(
            next(users_dispatcher),
            {
                "1": {"User1": 3, "User2": 0, "User3": 0},
                "2": {"User1": 0, "User2": 2, "User3": 0},
                "3": {"User1": 0, "User2": 0, "User3": 2},
            },
        )
        delta = time.perf_counter() - ts
        self.assertTrue(0 <= delta <= _TOLERANCE, delta)

        ts = time.perf_counter()
        self.assertDictEqual(
            next(users_dispatcher),
            {
                "1": {"User1": 2, "User2": 0, "User3": 0},
                "2": {"User1": 0, "User2": 2, "User3": 0},
                "3": {"User1": 0, "User2": 0, "User3": 1},
            },
        )
        delta = time.perf_counter() - ts
        self.assertTrue(self.sleep_time - _TOLERANCE <= delta <= self.sleep_time + _TOLERANCE, delta)

        ts = time.perf_counter()
        self.assertDictEqual(
            next(users_dispatcher),
            {
                "1": {"User1": 1, "User2": 0, "User3": 0},
                "2": {"User1": 0, "User2": 1, "User3": 0},
                "3": {"User1": 0, "User2": 0, "User3": 1},
            },
        )
        delta = time.perf_counter() - ts
        self.assertTrue(self.sleep_time - _TOLERANCE <= delta <= self.sleep_time + _TOLERANCE, delta)

        ts = time.perf_counter()
        self.assertDictEqual(
            next(users_dispatcher),
            {
                "1": {"User1": 1, "User2": 0, "User3": 0},
                "2": {"User1": 0, "User2": 0, "User3": 0},
                "3": {"User1": 0, "User2": 0, "User3": 0},
            },
        )
        delta = time.perf_counter() - ts
        self.assertTrue(self.sleep_time - _TOLERANCE <= delta <= self.sleep_time + _TOLERANCE, delta)

        ts = time.perf_counter()
        self.assertDictEqual(
            next(users_dispatcher),
            {
                "1": {"User1": 0, "User2": 0, "User3": 0},
                "2": {"User1": 0, "User2": 0, "User3": 0},
                "3": {"User1": 0, "User2": 0, "User3": 0},
            },
        )
        delta = time.perf_counter() - ts
        self.assertTrue(self.sleep_time - _TOLERANCE <= delta <= self.sleep_time + _TOLERANCE, delta)

        ts = time.perf_counter()
        self.assertRaises(StopIteration, lambda: next(users_dispatcher))
        delta = time.perf_counter() - ts
        self.assertTrue(0 <= delta <= _TOLERANCE, delta)

    def test_ramp_down_users_to_3_workers_with_spawn_rate_of_2_4(self) -> None:
        class User1(User):
            weight = 1

        class User2(User):
            weight = 1

        class User3(User):
            weight = 1

        user_classes = [User1, User2, User3]

        workers = [WorkerNode(str(i + 1)) for i in range(3)]

        users_dispatcher = self.user_dispatcher_class(worker_nodes=workers, user_classes=user_classes)
        users_dispatcher.new_dispatch(target_user_count=self.initial_user_count, spawn_rate=9)
        users_dispatcher._wait_between_dispatch = 0
        list(users_dispatcher)

        users_dispatcher.new_dispatch(target_user_count=self.ramped_down_user_count, spawn_rate=2.4)
        users_dispatcher._wait_between_dispatch = self.sleep_time

        ts = time.perf_counter()
        self.assertDictEqual(
            next(users_dispatcher),
            {
                "1": {"User1": 3, "User2": 0, "User3": 0},
                "2": {"User1": 0, "User2": 2, "User3": 0},
                "3": {"User1": 0, "User2": 0, "User3": 2},
            },
        )
        delta = time.perf_counter() - ts
        self.assertTrue(0 <= delta <= _TOLERANCE, delta)

        ts = time.perf_counter()
        self.assertDictEqual(
            next(users_dispatcher),
            {
                "1": {"User1": 2, "User2": 0, "User3": 0},
                "2": {"User1": 0, "User2": 2, "User3": 0},
                "3": {"User1": 0, "User2": 0, "User3": 1},
            },
        )
        delta = time.perf_counter() - ts
        self.assertTrue(self.sleep_time - _TOLERANCE <= delta <= self.sleep_time + _TOLERANCE, delta)

        ts = time.perf_counter()
        self.assertDictEqual(
            next(users_dispatcher),
            {
                "1": {"User1": 1, "User2": 0, "User3": 0},
                "2": {"User1": 0, "User2": 1, "User3": 0},
                "3": {"User1": 0, "User2": 0, "User3": 1},
            },
        )
        delta = time.perf_counter() - ts
        self.assertTrue(self.sleep_time - _TOLERANCE <= delta <= self.sleep_time + _TOLERANCE, delta)

        ts = time.perf_counter()
        self.assertDictEqual(
            next(users_dispatcher),
            {
                "1": {"User1": 1, "User2": 0, "User3": 0},
                "2": {"User1": 0, "User2": 0, "User3": 0},
                "3": {"User1": 0, "User2": 0, "User3": 0},
            },
        )
        delta = time.perf_counter() - ts
        self.assertTrue(self.sleep_time - _TOLERANCE <= delta <= self.sleep_time + _TOLERANCE, delta)

        ts = time.perf_counter()
        self.assertDictEqual(
            next(users_dispatcher),
            {
                "1": {"User1": 0, "User2": 0, "User3": 0},
                "2": {"User1": 0, "User2": 0, "User3": 0},
                "3": {"User1": 0, "User2": 0, "User3": 0},
            },
        )
        delta = time.perf_counter() - ts
        self.assertTrue(self.sleep_time - _TOLERANCE <= delta <= self.sleep_time + _TOLERANCE, delta)

        ts = time.perf_counter()
        self.assertRaises(StopIteration, lambda: next(users_dispatcher))
        delta = time.perf_counter() - ts
        self.assertTrue(0 <= delta <= _TOLERANCE, delta)

    def test_ramp_down_users_to_3_workers_with_spawn_rate_of_3(self) -> None:
        class User1(User):
            weight = 1

        class User2(User):
            weight = 1

        class User3(User):
            weight = 1

        user_classes = [User1, User2, User3]

        workers = [WorkerNode(str(i + 1)) for i in range(3)]

        users_dispatcher = self.user_dispatcher_class(worker_nodes=workers, user_classes=user_classes)
        users_dispatcher.new_dispatch(target_user_count=self.initial_user_count, spawn_rate=9)
        users_dispatcher._wait_between_dispatch = 0
        list(users_dispatcher)

        users_dispatcher.new_dispatch(target_user_count=self.ramped_down_user_count, spawn_rate=3)
        users_dispatcher._wait_between_dispatch = self.sleep_time

        ts = time.perf_counter()
        self.assertDictEqual(
            next(users_dispatcher),
            {
                "1": {"User1": 2, "User2": 0, "User3": 0},
                "2": {"User1": 0, "User2": 2, "User3": 0},
                "3": {"User1": 0, "User2": 0, "User3": 2},
            },
        )
        delta = time.perf_counter() - ts
        self.assertTrue(0 <= delta <= _TOLERANCE, delta)

        ts = time.perf_counter()
        self.assertDictEqual(
            next(users_dispatcher),
            {
                "1": {"User1": 1, "User2": 0, "User3": 0},
                "2": {"User1": 0, "User2": 1, "User3": 0},
                "3": {"User1": 0, "User2": 0, "User3": 1},
            },
        )
        delta = time.perf_counter() - ts
        self.assertTrue(self.sleep_time - _TOLERANCE <= delta <= self.sleep_time + _TOLERANCE, delta)

        ts = time.perf_counter()
        self.assertDictEqual(
            next(users_dispatcher),
            {
                "1": {"User1": 0, "User2": 0, "User3": 0},
                "2": {"User1": 0, "User2": 0, "User3": 0},
                "3": {"User1": 0, "User2": 0, "User3": 0},
            },
        )
        delta = time.perf_counter() - ts
        self.assertTrue(self.sleep_time - _TOLERANCE <= delta <= self.sleep_time + _TOLERANCE, delta)

        ts = time.perf_counter()
        self.assertRaises(StopIteration, lambda: next(users_dispatcher))
        delta = time.perf_counter() - ts
        self.assertTrue(0 <= delta <= _TOLERANCE, delta)

    def test_ramp_down_users_to_3_workers_with_spawn_rate_of_4(self) -> None:
        class User1(User):
            weight = 1

        class User2(User):
            weight = 1

        class User3(User):
            weight = 1

        user_classes = [User1, User2, User3]

        workers = [WorkerNode(str(i + 1)) for i in range(3)]

        users_dispatcher = self.user_dispatcher_class(worker_nodes=workers, user_classes=user_classes)
        users_dispatcher.new_dispatch(target_user_count=self.initial_user_count, spawn_rate=9)
        users_dispatcher._wait_between_dispatch = 0
        list(users_dispatcher)

        users_dispatcher.new_dispatch(target_user_count=self.ramped_down_user_count, spawn_rate=4)
        users_dispatcher._wait_between_dispatch = self.sleep_time

        ts = time.perf_counter()
        self.assertDictEqual(
            next(users_dispatcher),
            {
                "1": {"User1": 2, "User2": 0, "User3": 0},
                "2": {"User1": 0, "User2": 2, "User3": 0},
                "3": {"User1": 0, "User2": 0, "User3": 1},
            },
        )
        delta = time.perf_counter() - ts
        self.assertTrue(0 <= delta <= _TOLERANCE, delta)

        ts = time.perf_counter()
        self.assertDictEqual(
            next(users_dispatcher),
            {
                "1": {"User1": 1, "User2": 0, "User3": 0},
                "2": {"User1": 0, "User2": 0, "User3": 0},
                "3": {"User1": 0, "User2": 0, "User3": 0},
            },
        )
        delta = time.perf_counter() - ts
        self.assertTrue(self.sleep_time - _TOLERANCE <= delta <= self.sleep_time + _TOLERANCE, delta)

        ts = time.perf_counter()
        self.assertDictEqual(
            next(users_dispatcher),
            {
                "1": {"User1": 0, "User2": 0, "User3": 0},
                "2": {"User1": 0, "User2": 0, "User3": 0},
                "3": {"User1": 0, "User2": 0, "User3": 0},
            },
        )
        delta = time.perf_counter() - ts
        self.assertTrue(self.sleep_time - _TOLERANCE <= delta <= self.sleep_time + _TOLERANCE, delta)

        ts = time.perf_counter()
        self.assertRaises(StopIteration, lambda: next(users_dispatcher))
        delta = time.perf_counter() - ts
        self.assertTrue(0 <= delta <= _TOLERANCE, delta)

    def test_ramp_down_users_to_3_workers_with_spawn_rate_of_9(self) -> None:
        class User1(User):
            weight = 1

        class User2(User):
            weight = 1

        class User3(User):
            weight = 1

        user_classes = [User1, User2, User3]

        workers = [WorkerNode(str(i + 1)) for i in range(3)]

        users_dispatcher = self.user_dispatcher_class(worker_nodes=workers, user_classes=user_classes)
        users_dispatcher.new_dispatch(target_user_count=self.initial_user_count, spawn_rate=9)
        users_dispatcher._wait_between_dispatch = 0
        list(users_dispatcher)

        users_dispatcher.new_dispatch(target_user_count=self.ramped_down_user_count, spawn_rate=9)
        users_dispatcher._wait_between_dispatch = self.sleep_time

        ts = time.perf_counter()
        self.assertDictEqual(
            next(users_dispatcher),
            {
                "1": {"User1": 0, "User2": 0, "User3": 0},
                "2": {"User1": 0, "User2": 0, "User3": 0},
                "3": {"User1": 0, "User2": 0, "User3": 0},
            },
        )
        delta = time.perf_counter() - ts
        self.assertTrue(0 <= delta <= _TOLERANCE, delta)

        ts = time.perf_counter()
        self.assertRaises(StopIteration, lambda: next(users_dispatcher))
        delta = time.perf_counter() - ts
        self.assertTrue(0 <= delta <= _TOLERANCE, delta)


@unittest.skip(reason="takes too long. run this manually if you change dispatch logic.")
class TestRampUpThenDownThenUp(unittest.TestCase):
    def test_ramp_up_then_down_then_up(self) -> None:
        for user1_weight, user2_weight, user3_weight, user4_weight, user5_weight in [
            (1, 1, 1, 1, 1),
            (1, 2, 3, 4, 5),
            (1, 3, 5, 7, 9),
        ]:

            class User1(User):
                weight = user1_weight

            class User2(User):
                weight = user2_weight

            class User3(User):
                weight = user3_weight

            class User4(User):
                weight = user4_weight

            class User5(User):
                weight = user5_weight

            all_user_classes = [User1, User2, User3, User4, User5]

            for number_of_user_classes in range(1, len(all_user_classes) + 1):
                user_classes = all_user_classes[:number_of_user_classes]

                for max_user_count, min_user_count in [(30, 15), (54, 21), (14165, 1476)]:
                    for worker_count in [1, 3, 5, 9]:
                        workers = [WorkerNode(str(i + 1)) for i in range(worker_count)]

                        users_dispatcher = WeightedUsersDispatcher(worker_nodes=workers, user_classes=user_classes)

                        # Ramp-up to go to `min_user_count` #########

                        users_dispatcher.new_dispatch(target_user_count=min_user_count, spawn_rate=1)
                        users_dispatcher._wait_between_dispatch = 0

                        all_dispatched_users_ramp_up_to_min_user_count = list(users_dispatcher)

                        # Ramp-up to go to `max_user_count` #########

                        users_dispatcher.new_dispatch(target_user_count=max_user_count, spawn_rate=1)
                        users_dispatcher._wait_between_dispatch = 0

                        list(users_dispatcher)

                        # Ramp-down go back to `min_user_count` #########

                        users_dispatcher.new_dispatch(target_user_count=min_user_count, spawn_rate=1)
                        users_dispatcher._wait_between_dispatch = 0

                        all_dispatched_users_ramp_down_to_min_user_count = list(users_dispatcher)

                        # Assertions #########

                        self.assertDictEqual(
                            all_dispatched_users_ramp_up_to_min_user_count[-1],
                            all_dispatched_users_ramp_down_to_min_user_count[-1],
                        )


@parameterized_class(PARAMETER_DISPATCHERS)
class TestDispatchUsersToWorkersHavingTheSameUsersAsTheTarget(UsersDispatcherTestCase):
    user_count: int | dict[str, int]

    @classmethod
    def setUpClass(cls) -> None:
        if cls.user_dispatcher_class == WeightedUsersDispatcher:
            cls.user_count = 9
        else:
            cls.user_count = {"User1": 3, "User2": 3, "User3": 3}

    def test_dispatch_users_to_3_workers(self) -> None:
        """Final distribution should be {"User1": 3, "User2": 3, "User3": 3}"""

        class User1(User):
            weight = 1

        class User2(User):
            weight = 1

        class User3(User):
            weight = 1

        user_classes = [User1, User2, User3]

        for spawn_rate in [0.15, 0.5, 1, 2, 2.4, 3, 4, 9]:
            workers = [WorkerNode(str(i + 1)) for i in range(3)]

            users_dispatcher = self.user_dispatcher_class(worker_nodes=workers, user_classes=user_classes)
            users_dispatcher.new_dispatch(target_user_count=self.user_count, spawn_rate=9)
            users_dispatcher._wait_between_dispatch = 0
            list(users_dispatcher)

            users_dispatcher.new_dispatch(target_user_count=self.user_count, spawn_rate=spawn_rate)
            users_dispatcher._wait_between_dispatch = self.sleep_time

            ts = time.perf_counter()
            self.assertDictEqual(
                next(users_dispatcher),
                {
                    "1": {"User1": 3, "User2": 0, "User3": 0},
                    "2": {"User1": 0, "User2": 3, "User3": 0},
                    "3": {"User1": 0, "User2": 0, "User3": 3},
                },
            )
            delta = time.perf_counter() - ts
            self.assertTrue(0 <= delta <= _TOLERANCE, delta)

            ts = time.perf_counter()
            self.assertRaises(StopIteration, lambda: next(users_dispatcher))
            delta = time.perf_counter() - ts
            self.assertTrue(0 <= delta <= _TOLERANCE, delta)

            clear_all_functools_lru_cache()


@parameterized_class(PARAMETER_DISPATCHERS)
class TestDistributionIsRespectedDuringDispatch(UsersDispatcherTestCase):
    target_user_count: int | dict[str, int]
    heavy_user_weight: int

    @classmethod
    def setUpClass(cls) -> None:
        if cls.user_dispatcher_class == WeightedUsersDispatcher:
            cls.target_user_count = 75
        else:
            cls.target_user_count = {"User1": 25, "User2": 50}

    def test_dispatch_75_users_to_4_workers_with_spawn_rate_of_5(self) -> None:
        """
        Test case covering reported issue in https://github.com/locustio/locust/pull/1621#issuecomment-853624275.

        The case is to ramp-up from 0 to 75 users with two user classes. `User1` has a weight of 1 and `User2`
        has a weight of 2. The original issue was with 500 users, but to keep the test shorter, we use 75 users.

        Final distribution should be {"User1": 25, "User2": 50}
        """

        class User1(User):
            weight = 1

        class User2(User):
            weight = 2

        worker_node1 = WorkerNode("1")
        worker_node2 = WorkerNode("2")
        worker_node3 = WorkerNode("3")
        worker_node4 = WorkerNode("4")

        users_dispatcher = self.user_dispatcher_class(
            worker_nodes=[worker_node1, worker_node2, worker_node3, worker_node4], user_classes=[User1, User2]
        )
        users_dispatcher.new_dispatch(target_user_count=self.target_user_count, spawn_rate=5)
        users_dispatcher._wait_between_dispatch = 0

        # total user count = 5
        dispatched_users = next(users_dispatcher)
        self.assertDictEqual(_aggregate_dispatched_users(dispatched_users), {"User1": 2, "User2": 3})
        self.assertDictEqual(
            dispatched_users,
            {
                "1": {"User1": 1, "User2": 1},
                "2": {"User1": 1, "User2": 0},
                "3": {"User1": 0, "User2": 1},
                "4": {"User1": 0, "User2": 1},
            },
        )

        # total user count = 10
        dispatched_users = next(users_dispatcher)
        self.assertDictEqual(_aggregate_dispatched_users(dispatched_users), {"User1": 3, "User2": 7})
        self.assertDictEqual(
            dispatched_users,
            {
                "1": {"User1": 1, "User2": 2},
                "2": {"User1": 1, "User2": 2},
                "3": {"User1": 0, "User2": 2},
                "4": {"User1": 1, "User2": 1},
            },
        )

        # total user count = 15
        dispatched_users = next(users_dispatcher)
        self.assertDictEqual(_aggregate_dispatched_users(dispatched_users), {"User1": 5, "User2": 10})
        self.assertDictEqual(
            dispatched_users,
            {
                "1": {"User1": 1, "User2": 3},
                "2": {"User1": 2, "User2": 2},
                "3": {"User1": 1, "User2": 3},
                "4": {"User1": 1, "User2": 2},
            },
        )

        # total user count = 20
        dispatched_users = next(users_dispatcher)
        self.assertDictEqual(_aggregate_dispatched_users(dispatched_users), {"User1": 7, "User2": 13})
        self.assertDictEqual(
            dispatched_users,
            {
                "1": {"User1": 2, "User2": 3},
                "2": {"User1": 2, "User2": 3},
                "3": {"User1": 1, "User2": 4},
                "4": {"User1": 2, "User2": 3},
            },
        )

        # total user count = 25
        dispatched_users = next(users_dispatcher)
        self.assertDictEqual(_aggregate_dispatched_users(dispatched_users), {"User1": 8, "User2": 17})
        self.assertDictEqual(
            dispatched_users,
            {
                "1": {"User1": 2, "User2": 5},
                "2": {"User1": 2, "User2": 4},
                "3": {"User1": 2, "User2": 4},
                "4": {"User1": 2, "User2": 4},
            },
        )

        # total user count = 30
        dispatched_users = next(users_dispatcher)
        self.assertDictEqual(_aggregate_dispatched_users(dispatched_users), {"User1": 10, "User2": 20})
        self.assertDictEqual(
            dispatched_users,
            {
                "1": {"User1": 3, "User2": 5},
                "2": {"User1": 3, "User2": 5},
                "3": {"User1": 2, "User2": 5},
                "4": {"User1": 2, "User2": 5},
            },
        )

        # total user count = 35
        dispatched_users = next(users_dispatcher)
        self.assertDictEqual(_aggregate_dispatched_users(dispatched_users), {"User1": 12, "User2": 23})
        self.assertDictEqual(
            dispatched_users,
            {
                "1": {"User1": 3, "User2": 6},
                "2": {"User1": 3, "User2": 6},
                "3": {"User1": 3, "User2": 6},
                "4": {"User1": 3, "User2": 5},
            },
        )

        # total user count = 40
        dispatched_users = next(users_dispatcher)
        self.assertDictEqual(_aggregate_dispatched_users(dispatched_users), {"User1": 13, "User2": 27})
        self.assertDictEqual(
            dispatched_users,
            {
                "1": {"User1": 3, "User2": 7},
                "2": {"User1": 4, "User2": 6},
                "3": {"User1": 3, "User2": 7},
                "4": {"User1": 3, "User2": 7},
            },
        )

        # total user count = 45
        dispatched_users = next(users_dispatcher)
        self.assertDictEqual(_aggregate_dispatched_users(dispatched_users), {"User1": 15, "User2": 30})
        self.assertDictEqual(
            dispatched_users,
            {
                "1": {"User1": 4, "User2": 8},
                "2": {"User1": 4, "User2": 7},
                "3": {"User1": 3, "User2": 8},
                "4": {"User1": 4, "User2": 7},
            },
        )

        # total user count = 50
        dispatched_users = next(users_dispatcher)
        self.assertDictEqual(_aggregate_dispatched_users(dispatched_users), {"User1": 17, "User2": 33})
        self.assertDictEqual(
            dispatched_users,
            {
                "1": {"User1": 4, "User2": 9},
                "2": {"User1": 5, "User2": 8},
                "3": {"User1": 4, "User2": 8},
                "4": {"User1": 4, "User2": 8},
            },
        )

        # total user count = 55
        dispatched_users = next(users_dispatcher)
        self.assertDictEqual(_aggregate_dispatched_users(dispatched_users), {"User1": 18, "User2": 37})
        self.assertDictEqual(
            dispatched_users,
            {
                "1": {"User1": 5, "User2": 9},
                "2": {"User1": 5, "User2": 9},
                "3": {"User1": 4, "User2": 10},
                "4": {"User1": 4, "User2": 9},
            },
        )

        # total user count = 60
        dispatched_users = next(users_dispatcher)
        self.assertDictEqual(_aggregate_dispatched_users(dispatched_users), {"User1": 20, "User2": 40})
        self.assertDictEqual(
            dispatched_users,
            {
                "1": {"User1": 5, "User2": 10},
                "2": {"User1": 5, "User2": 10},
                "3": {"User1": 5, "User2": 10},
                "4": {"User1": 5, "User2": 10},
            },
        )

        # total user count = 65
        dispatched_users = next(users_dispatcher)
        self.assertDictEqual(_aggregate_dispatched_users(dispatched_users), {"User1": 22, "User2": 43})
        self.assertDictEqual(
            dispatched_users,
            {
                "1": {"User1": 6, "User2": 11},
                "2": {"User1": 6, "User2": 10},
                "3": {"User1": 5, "User2": 11},
                "4": {"User1": 5, "User2": 11},
            },
        )

        # total user count = 70
        dispatched_users = next(users_dispatcher)
        self.assertDictEqual(_aggregate_dispatched_users(dispatched_users), {"User1": 23, "User2": 47})
        self.assertDictEqual(
            dispatched_users,
            {
                "1": {"User1": 6, "User2": 12},
                "2": {"User1": 6, "User2": 12},
                "3": {"User1": 5, "User2": 12},
                "4": {"User1": 6, "User2": 11},
            },
        )

        # total user count = 75, User1 = 25, User2 = 50
        dispatched_users = next(users_dispatcher)
        self.assertDictEqual(_aggregate_dispatched_users(dispatched_users), {"User1": 25, "User2": 50})
        self.assertDictEqual(
            dispatched_users,
            {
                "1": {"User1": 6, "User2": 13},
                "2": {"User1": 7, "User2": 12},
                "3": {"User1": 6, "User2": 13},
                "4": {"User1": 6, "User2": 12},
            },
        )

        self.assertRaises(StopIteration, lambda: next(users_dispatcher))


@parameterized_class(PARAMETER_DISPATCHERS)
class TestLargeScale(UsersDispatcherTestCase):
    weights: list[int]
    numerated_weights: dict[int, int]
    weighted_user_classes: list[type[User]]
    fixed_user_classes_10k: list[type[User]]
    fixed_user_classes_1M: list[type[User]]
    mixed_users: list[type[User]]

    @classmethod
    def setUpClass(cls) -> None:
        # fmt: off
        cls.weights = [
            5, 55, 37, 2, 97, 41, 33, 19, 19, 34, 78, 76, 28, 62, 69, 5, 55, 37, 2, 97, 41, 33, 19, 19, 34,
            78, 76, 28, 62, 69, 41, 33, 19, 19, 34, 78, 76, 28, 62, 69, 41, 33, 19, 19, 34, 78, 76, 28, 62, 69
        ]
        # fmt: on

        cls.weighted_user_classes = [
            type(f"User{i}", (User,), {"weight": w}) for i, w in enumerate(cls.weights, start=1)
        ]  # 50 users
        cls.fixed_user_classes_10k = [type(f"FixedUser10k{i}", (User,), {"fixed_count": 2000}) for i in range(50)]
        cls.fixed_user_classes_1M = [type(f"FixedUser1M{i}", (User,), {"fixed_count": 20000}) for i in range(50)]
        cls.mixed_users = cls.weighted_user_classes[:25] + cls.fixed_user_classes_10k[25:]

    def test_distribute_users(self) -> None:
        target_user_count_1M: int | dict[str, int]
        if self.user_dispatcher_class == WeightedUsersDispatcher:
            target_user_count_1M = 1_000_000
            user_classes_categories = [self.weighted_user_classes, self.fixed_user_classes_1M, self.mixed_users]
        else:
            target_user_count_1M = {}
            user_classes_categories = [self.fixed_user_classes_1M]

        for user_classes in user_classes_categories:
            workers = [WorkerNode(str(i)) for i in range(10_000)]

            users_dispatcher = self.user_dispatcher_class(worker_nodes=workers, user_classes=user_classes)

            ts = time.perf_counter()
            users_on_workers, _, _, _ = users_dispatcher.distribute_users(target_user_count=target_user_count_1M)
            delta = time.perf_counter() - ts

            # Because tests are run with coverage, the code will be slower.
            # We set the pass criterion to 7000ms, but in real life, the
            # `_distribute_users` method runs faster than this.
            self.assertLessEqual(1000 * delta, 7000)

            self.assertEqual(_user_count(users_on_workers), 1_000_000)

    def test_ramp_up_from_0_to_100_000_users_with_50_user_classes_and_1000_workers_and_5000_spawn_rate(self) -> None:
        target_user_count: int | dict[str, int]

        if self.user_dispatcher_class == WeightedUsersDispatcher:
            user_classes_categories = [
                self.weighted_user_classes,
                self.fixed_user_classes_1M,
                self.fixed_user_classes_10k,
                self.mixed_users,
            ]
            target_user_count = 100_000
        else:
            user_classes_categories = [
                self.fixed_user_classes_1M[:5],
            ]
            target_user_count = {}

        for user_classes in user_classes_categories:
            workers = [WorkerNode(str(i)) for i in range(1000)]

            users_dispatcher = self.user_dispatcher_class(worker_nodes=workers, user_classes=user_classes)
            users_dispatcher.new_dispatch(target_user_count=target_user_count, spawn_rate=5_000)
            users_dispatcher._wait_between_dispatch = 0

            all_dispatched_users = list(users_dispatcher)

            tol = 0.2
            self.assertTrue(
                all(
                    dispatch_iteration_duration <= tol
                    for dispatch_iteration_duration in users_dispatcher.dispatch_iteration_durations
                ),
                "One or more dispatch took more than {:.0f}ms to compute (max = {}ms)".format(
                    tol * 1000, 1000 * max(users_dispatcher.dispatch_iteration_durations)
                ),
            )

            self.assertEqual(_user_count(all_dispatched_users[-1]), 100_000)

            for dispatch_users in all_dispatched_users:
                user_count_on_workers = [
                    sum(user_classes_count.values()) for user_classes_count in dispatch_users.values()
                ]
                self.assertLessEqual(
                    max(user_count_on_workers) - min(user_count_on_workers),
                    1,
                    "One or more workers have too much users compared to the other workers when user count is {}".format(
                        _user_count(dispatch_users)
                    ),
                )

            # Does not make sense to to check relative weight for FixedUsersDispatcher
            if self.user_dispatcher_class == WeightedUsersDispatcher:
                for i, dispatch_users in enumerate(all_dispatched_users):
                    aggregated_dispatched_users = _aggregate_dispatched_users(dispatch_users)
                    for user_class in [u for u in user_classes if not u.fixed_count]:
                        target_relative_weight = user_class.weight / sum(
                            map(attrgetter("weight"), [u for u in user_classes if not u.fixed_count])
                        )
                        relative_weight = aggregated_dispatched_users[user_class.__name__] / _user_count(dispatch_users)
                        error_percent = 100 * (relative_weight - target_relative_weight) / target_relative_weight
                        if i == len(all_dispatched_users) - 1:
                            # We want the distribution to be as good as possible at the end of the ramp-up
                            tol = 0.5
                        else:
                            tol = 15
                        self.assertLessEqual(
                            error_percent,
                            tol,
                            "Distribution for user class {} is off by more than {}% when user count is {}".format(
                                user_class, tol, _user_count(dispatch_users)
                            ),
                        )

    def test_ramp_down_from_100_000_to_0_users_with_50_user_classes_and_1000_workers_and_5000_spawn_rate(self) -> None:
        initial_user_count: int | dict[str, int]
        ramp_down_user_count: int | dict[str, int]

        if self.user_dispatcher_class == WeightedUsersDispatcher:
            user_classes_categories = [
                self.weighted_user_classes,
                self.fixed_user_classes_1M,
                self.fixed_user_classes_10k,
                self.mixed_users,
            ]
            initial_user_count = 100_000
            ramp_down_user_count = 0
        else:
            user_classes_categories = [
                self.fixed_user_classes_1M[:5],
            ]
            initial_user_count = {}
            ramp_down_user_count = {user_class.__name__: 0 for user_class in user_classes_categories[0][:5]}

        for user_classes in user_classes_categories:
            workers = [WorkerNode(str(i)) for i in range(1000)]

            # Ramp-up
            users_dispatcher = self.user_dispatcher_class(worker_nodes=workers, user_classes=user_classes)
            users_dispatcher.new_dispatch(target_user_count=initial_user_count, spawn_rate=100_000)
            users_dispatcher._wait_between_dispatch = 0
            list(users_dispatcher)

            # Ramp-down
            users_dispatcher.new_dispatch(target_user_count=ramp_down_user_count, spawn_rate=5000)
            users_dispatcher._wait_between_dispatch = 0

            all_dispatched_users = list(users_dispatcher)

            tol = 0.2
            self.assertTrue(len(users_dispatcher.dispatch_iteration_durations), 5)
            self.assertTrue(
                all(
                    dispatch_iteration_duration <= tol
                    for dispatch_iteration_duration in users_dispatcher.dispatch_iteration_durations
                ),
                "One or more dispatch took more than {:.0f}ms to compute (max = {}ms)".format(
                    tol * 1000, 1000 * max(users_dispatcher.dispatch_iteration_durations)
                ),
            )

            self.assertEqual(_user_count(all_dispatched_users[-1]), 0)

            for dispatch_users in all_dispatched_users[:-1]:
                user_count_on_workers = [
                    sum(user_classes_count.values()) for user_classes_count in dispatch_users.values()
                ]
                self.assertLessEqual(
                    max(user_count_on_workers) - min(user_count_on_workers),
                    1,
                    "One or more workers have too much users compared to the other workers when user count is {}".format(
                        _user_count(dispatch_users)
                    ),
                )

            # Does not make sense to to check relative weight for FixedUsersDispatcher
            if self.user_dispatcher_class == WeightedUsersDispatcher:
                for dispatch_users in all_dispatched_users[:-1]:
                    aggregated_dispatched_users = _aggregate_dispatched_users(dispatch_users)
                    for user_class in [u for u in user_classes if not u.fixed_count]:
                        target_relative_weight = user_class.weight / sum(
                            map(attrgetter("weight"), [u for u in user_classes if not u.fixed_count])
                        )
                        relative_weight = aggregated_dispatched_users[user_class.__name__] / _user_count(dispatch_users)
                        error_percent = 100 * (relative_weight - target_relative_weight) / target_relative_weight
                        tol = 15
                        self.assertLessEqual(
                            error_percent,
                            tol,
                            "Distribution for user class {} is off by more than {}% when user count is {}".format(
                                user_class, tol, _user_count(dispatch_users)
                            ),
                        )


@parameterized_class(PARAMETER_DISPATCHERS)
class TestSmallConsecutiveRamping(UsersDispatcherTestCase):
    def test_consecutive_ramp_up_and_ramp_down(self) -> None:
        class User1(User):
            weight = 1

        class User2(User):
            weight = 1

        user_classes = [User1, User2]

        target_user_count = TargetUserCount(self.user_dispatcher_class, user_classes)

        worker_node1 = WorkerNode("1")
        worker_node2 = WorkerNode("2")

        worker_nodes = [worker_node1, worker_node2]

        users_dispatcher = self.user_dispatcher_class(worker_nodes=worker_nodes, user_classes=user_classes)

        # user count = 1
        users_dispatcher.new_dispatch(target_user_count=target_user_count(1), spawn_rate=1)
        users_dispatcher._wait_between_dispatch = 0

        dispatched_users = next(users_dispatcher)
        self.assertDictEqual(_aggregate_dispatched_users(dispatched_users), {"User1": 1, "User2": 0})
        self.assertEqual(_user_count_on_worker(dispatched_users, worker_node1.id), 1)
        self.assertEqual(_user_count_on_worker(dispatched_users, worker_node2.id), 0)

        # user count = 2
        users_dispatcher.new_dispatch(target_user_count=target_user_count(2), spawn_rate=1)
        users_dispatcher._wait_between_dispatch = 0

        dispatched_users = next(users_dispatcher)
        self.assertDictEqual(_aggregate_dispatched_users(dispatched_users), {"User1": 1, "User2": 1})
        self.assertEqual(_user_count_on_worker(dispatched_users, worker_node1.id), 1)
        self.assertEqual(_user_count_on_worker(dispatched_users, worker_node2.id), 1)

        # user count = 3
        users_dispatcher.new_dispatch(target_user_count=target_user_count(3), spawn_rate=1)
        users_dispatcher._wait_between_dispatch = 0

        dispatched_users = next(users_dispatcher)
        self.assertDictEqual(_aggregate_dispatched_users(dispatched_users), {"User1": 2, "User2": 1})
        self.assertEqual(_user_count_on_worker(dispatched_users, worker_node1.id), 2)
        self.assertEqual(_user_count_on_worker(dispatched_users, worker_node2.id), 1)

        # user count = 4
        users_dispatcher.new_dispatch(target_user_count=target_user_count(4), spawn_rate=1)
        users_dispatcher._wait_between_dispatch = 0

        dispatched_users = next(users_dispatcher)
        self.assertDictEqual(_aggregate_dispatched_users(dispatched_users), {"User1": 2, "User2": 2})
        self.assertEqual(_user_count_on_worker(dispatched_users, worker_node1.id), 2)
        self.assertEqual(_user_count_on_worker(dispatched_users, worker_node2.id), 2)

        # user count = 3
        users_dispatcher.new_dispatch(target_user_count=target_user_count(3), spawn_rate=1)
        users_dispatcher._wait_between_dispatch = 0

        dispatched_users = next(users_dispatcher)
        self.assertDictEqual(_aggregate_dispatched_users(dispatched_users), {"User1": 2, "User2": 1})
        self.assertEqual(_user_count_on_worker(dispatched_users, worker_node1.id), 2)
        self.assertEqual(_user_count_on_worker(dispatched_users, worker_node2.id), 1)

        # user count = 2
        users_dispatcher.new_dispatch(target_user_count=target_user_count(2), spawn_rate=1)
        users_dispatcher._wait_between_dispatch = 0

        dispatched_users = next(users_dispatcher)
        self.assertDictEqual(_aggregate_dispatched_users(dispatched_users), {"User1": 1, "User2": 1})
        self.assertEqual(_user_count_on_worker(dispatched_users, worker_node1.id), 1)
        self.assertEqual(_user_count_on_worker(dispatched_users, worker_node2.id), 1)

        # user count = 1
        users_dispatcher.new_dispatch(target_user_count=target_user_count(1), spawn_rate=1)
        users_dispatcher._wait_between_dispatch = 0

        dispatched_users = next(users_dispatcher)
        self.assertDictEqual(_aggregate_dispatched_users(dispatched_users), {"User1": 1, "User2": 0})
        self.assertEqual(_user_count_on_worker(dispatched_users, worker_node1.id), 1)
        self.assertEqual(_user_count_on_worker(dispatched_users, worker_node2.id), 0)

        # user count = 0
        users_dispatcher.new_dispatch(target_user_count=target_user_count(0), spawn_rate=1)
        users_dispatcher._wait_between_dispatch = 0

        dispatched_users = next(users_dispatcher)
        self.assertDictEqual(_aggregate_dispatched_users(dispatched_users), {"User1": 0, "User2": 0})
        self.assertEqual(_user_count_on_worker(dispatched_users, worker_node1.id), 0)
        self.assertEqual(_user_count_on_worker(dispatched_users, worker_node2.id), 0)


@parameterized_class(PARAMETER_DISPATCHERS)
class TestRampingMiscellaneous(UsersDispatcherTestCase):
    def test_spawn_rate_greater_than_target_user_count(self) -> None:
        class User1(User):
            weight = 1

        user_classes: list[type[User]] = [User1]

        worker_nodes = [WorkerNode(str(i + 1)) for i in range(1)]

        target_user_count = TargetUserCount(self.user_dispatcher_class, user_classes)

        users_dispatcher = self.user_dispatcher_class(worker_nodes=worker_nodes, user_classes=user_classes)

        users_dispatcher.new_dispatch(target_user_count=target_user_count(1), spawn_rate=100)
        users_dispatcher._wait_between_dispatch = 0
        dispatched_users = next(users_dispatcher)
        self.assertDictEqual(dispatched_users, {"1": {"User1": 1}})

        users_dispatcher.new_dispatch(target_user_count=target_user_count(11), spawn_rate=100)
        users_dispatcher._wait_between_dispatch = 0
        dispatched_users = next(users_dispatcher)
        self.assertDictEqual(dispatched_users, {"1": {"User1": 11}})

        users_dispatcher.new_dispatch(target_user_count=target_user_count(10), spawn_rate=100)
        users_dispatcher._wait_between_dispatch = 0
        dispatched_users = next(users_dispatcher)
        self.assertDictEqual(dispatched_users, {"1": {"User1": 10}})

        users_dispatcher.new_dispatch(target_user_count=target_user_count(0), spawn_rate=100)
        users_dispatcher._wait_between_dispatch = 0
        dispatched_users = next(users_dispatcher)
        self.assertDictEqual(dispatched_users, {"1": {"User1": 0}})


@parameterized_class(PARAMETER_DISPATCHERS)
class TestRemoveWorker(UsersDispatcherTestCase):
    def test_remove_worker_during_ramp_up(self) -> None:
        class User1(User):
            weight = 1

        class User2(User):
            weight = 1

        class User3(User):
            weight = 1

        user_classes = [User1, User2, User3]

        worker_nodes = [WorkerNode(str(i + 1)) for i in range(3)]

        target_user_count = TargetUserCount(self.user_dispatcher_class, user_classes)

        users_dispatcher = self.user_dispatcher_class(worker_nodes=worker_nodes, user_classes=user_classes)

        users_dispatcher.new_dispatch(target_user_count=target_user_count(9), spawn_rate=3)
        users_dispatcher._wait_between_dispatch = self.sleep_time

        # Dispatch iteration 1
        ts = time.perf_counter()
        dispatched_users = next(users_dispatcher)
        delta = time.perf_counter() - ts
        self.assertTrue(0 <= delta <= _TOLERANCE, delta)
        self.assertDictEqual(_aggregate_dispatched_users(dispatched_users), {"User1": 1, "User2": 1, "User3": 1})
        self.assertEqual(_user_count_on_worker(dispatched_users, worker_nodes[0].id), 1)
        self.assertEqual(_user_count_on_worker(dispatched_users, worker_nodes[1].id), 1)
        self.assertEqual(_user_count_on_worker(dispatched_users, worker_nodes[2].id), 1)

        # Dispatch iteration 2
        ts = time.perf_counter()
        dispatched_users = next(users_dispatcher)
        delta = time.perf_counter() - ts
        self.assertTrue(self.sleep_time - _TOLERANCE <= delta <= self.sleep_time + _TOLERANCE, delta)
        self.assertDictEqual(_aggregate_dispatched_users(dispatched_users), {"User1": 2, "User2": 2, "User3": 2})
        self.assertEqual(_user_count_on_worker(dispatched_users, worker_nodes[0].id), 2)
        self.assertEqual(_user_count_on_worker(dispatched_users, worker_nodes[1].id), 2)
        self.assertEqual(_user_count_on_worker(dispatched_users, worker_nodes[2].id), 2)

        self.assertFalse(users_dispatcher._rebalance)

        users_dispatcher.remove_worker(worker_nodes[1])

        self.assertTrue(users_dispatcher._rebalance)

        # Re-balance
        ts = time.perf_counter()
        dispatched_users = next(users_dispatcher)
        delta = time.perf_counter() - ts
        self.assertTrue(0 <= delta <= _TOLERANCE, f"Expected re-balance dispatch to be instantaneous but got {delta}s")
        self.assertDictEqual(_aggregate_dispatched_users(dispatched_users), {"User1": 2, "User2": 2, "User3": 2})
        self.assertEqual(_user_count_on_worker(dispatched_users, worker_nodes[0].id), 3)
        self.assertEqual(_user_count_on_worker(dispatched_users, worker_nodes[2].id), 3)

        self.assertFalse(users_dispatcher._rebalance)

        # Dispatch iteration 3
        ts = time.perf_counter()
        dispatched_users = next(users_dispatcher)
        delta = time.perf_counter() - ts
        self.assertTrue(self.sleep_time - _TOLERANCE <= delta <= self.sleep_time + _TOLERANCE, delta)
        self.assertDictEqual(_aggregate_dispatched_users(dispatched_users), {"User1": 3, "User2": 3, "User3": 3})
        self.assertEqual(_user_count_on_worker(dispatched_users, worker_nodes[0].id), 5)
        self.assertEqual(_user_count_on_worker(dispatched_users, worker_nodes[2].id), 4)

    def test_remove_two_workers_during_ramp_up(self) -> None:
        class User1(User):
            weight = 1

        class User2(User):
            weight = 1

        class User3(User):
            weight = 1

        user_classes = [User1, User2, User3]

        worker_nodes = [WorkerNode(str(i + 1)) for i in range(3)]

        target_user_count = TargetUserCount(self.user_dispatcher_class, user_classes)

        users_dispatcher = self.user_dispatcher_class(worker_nodes=worker_nodes, user_classes=user_classes)

        users_dispatcher.new_dispatch(target_user_count=target_user_count(9), spawn_rate=3)
        users_dispatcher._wait_between_dispatch = self.sleep_time

        # Dispatch iteration 1
        ts = time.perf_counter()
        dispatched_users = next(users_dispatcher)
        delta = time.perf_counter() - ts
        self.assertTrue(0 <= delta <= _TOLERANCE, delta)
        self.assertDictEqual(_aggregate_dispatched_users(dispatched_users), {"User1": 1, "User2": 1, "User3": 1})
        self.assertEqual(_user_count_on_worker(dispatched_users, worker_nodes[0].id), 1)
        self.assertEqual(_user_count_on_worker(dispatched_users, worker_nodes[1].id), 1)
        self.assertEqual(_user_count_on_worker(dispatched_users, worker_nodes[2].id), 1)

        # Dispatch iteration 2
        ts = time.perf_counter()
        dispatched_users = next(users_dispatcher)
        delta = time.perf_counter() - ts
        self.assertTrue(self.sleep_time - _TOLERANCE <= delta <= self.sleep_time + _TOLERANCE, delta)
        self.assertDictEqual(_aggregate_dispatched_users(dispatched_users), {"User1": 2, "User2": 2, "User3": 2})
        self.assertEqual(_user_count_on_worker(dispatched_users, worker_nodes[0].id), 2)
        self.assertEqual(_user_count_on_worker(dispatched_users, worker_nodes[1].id), 2)
        self.assertEqual(_user_count_on_worker(dispatched_users, worker_nodes[2].id), 2)

        self.assertFalse(users_dispatcher._rebalance)

        users_dispatcher.remove_worker(worker_nodes[1])
        users_dispatcher.remove_worker(worker_nodes[2])

        self.assertTrue(users_dispatcher._rebalance)

        # Re-balance
        ts = time.perf_counter()
        dispatched_users = next(users_dispatcher)
        delta = time.perf_counter() - ts
        self.assertTrue(0 <= delta <= _TOLERANCE, f"Expected re-balance dispatch to be instantaneous but got {delta}s")
        self.assertDictEqual(_aggregate_dispatched_users(dispatched_users), {"User1": 2, "User2": 2, "User3": 2})
        self.assertEqual(_user_count_on_worker(dispatched_users, worker_nodes[0].id), 6)

        self.assertFalse(users_dispatcher._rebalance)

        # Dispatch iteration 3
        ts = time.perf_counter()
        dispatched_users = next(users_dispatcher)
        delta = time.perf_counter() - ts
        self.assertTrue(self.sleep_time - _TOLERANCE <= delta <= self.sleep_time + _TOLERANCE, delta)
        self.assertDictEqual(_aggregate_dispatched_users(dispatched_users), {"User1": 3, "User2": 3, "User3": 3})
        self.assertEqual(_user_count_on_worker(dispatched_users, worker_nodes[0].id), 9)

    def test_remove_worker_between_two_ramp_ups(self) -> None:
        class User1(User):
            weight = 1

        class User2(User):
            weight = 1

        class User3(User):
            weight = 1

        user_classes = [User1, User2, User3]

        worker_nodes = [WorkerNode(str(i + 1)) for i in range(3)]

        target_user_count = TargetUserCount(self.user_dispatcher_class, user_classes)

        users_dispatcher = self.user_dispatcher_class(worker_nodes=worker_nodes, user_classes=user_classes)

        users_dispatcher.new_dispatch(target_user_count=target_user_count(9), spawn_rate=3)
        users_dispatcher._wait_between_dispatch = 0

        list(users_dispatcher)

        self.assertFalse(users_dispatcher._rebalance)

        users_dispatcher.remove_worker(worker_nodes[1])

        self.assertTrue(users_dispatcher._rebalance)

        users_dispatcher.new_dispatch(target_user_count=target_user_count(18), spawn_rate=3)
        users_dispatcher._wait_between_dispatch = self.sleep_time

        self.assertTrue(users_dispatcher._rebalance)

        # Re-balance
        ts = time.perf_counter()
        dispatched_users = next(users_dispatcher)
        delta = time.perf_counter() - ts
        self.assertTrue(0 <= delta <= _TOLERANCE, f"Expected re-balance dispatch to be instantaneous but got {delta}s")
        self.assertDictEqual(_aggregate_dispatched_users(dispatched_users), {"User1": 3, "User2": 3, "User3": 3})
        self.assertEqual(_user_count_on_worker(dispatched_users, worker_nodes[0].id), 5)
        self.assertEqual(_user_count_on_worker(dispatched_users, worker_nodes[2].id), 4)

        self.assertFalse(users_dispatcher._rebalance)

        # Dispatch iteration 1
        ts = time.perf_counter()
        dispatched_users = next(users_dispatcher)
        delta = time.perf_counter() - ts
        self.assertTrue(0 <= delta <= _TOLERANCE, delta)
        self.assertDictEqual(_aggregate_dispatched_users(dispatched_users), {"User1": 4, "User2": 4, "User3": 4})
        self.assertEqual(_user_count_on_worker(dispatched_users, worker_nodes[0].id), 6)
        self.assertEqual(_user_count_on_worker(dispatched_users, worker_nodes[2].id), 6)

        # Dispatch iteration 2
        ts = time.perf_counter()
        dispatched_users = next(users_dispatcher)
        delta = time.perf_counter() - ts
        self.assertTrue(self.sleep_time - _TOLERANCE <= delta <= self.sleep_time + _TOLERANCE, delta)
        self.assertDictEqual(_aggregate_dispatched_users(dispatched_users), {"User1": 5, "User2": 5, "User3": 5})
        self.assertEqual(_user_count_on_worker(dispatched_users, worker_nodes[0].id), 8)
        self.assertEqual(_user_count_on_worker(dispatched_users, worker_nodes[2].id), 7)

        # Dispatch iteration 3
        ts = time.perf_counter()
        dispatched_users = next(users_dispatcher)
        delta = time.perf_counter() - ts
        self.assertTrue(self.sleep_time - _TOLERANCE <= delta <= self.sleep_time + _TOLERANCE, delta)
        self.assertDictEqual(_aggregate_dispatched_users(dispatched_users), {"User1": 6, "User2": 6, "User3": 6})
        self.assertEqual(_user_count_on_worker(dispatched_users, worker_nodes[0].id), 9)
        self.assertEqual(_user_count_on_worker(dispatched_users, worker_nodes[2].id), 9)

    def test_remove_two_workers_between_two_ramp_ups(self) -> None:
        class User1(User):
            weight = 1

        class User2(User):
            weight = 1

        class User3(User):
            weight = 1

        user_classes = [User1, User2, User3]

        worker_nodes = [WorkerNode(str(i + 1)) for i in range(3)]

        target_user_count = TargetUserCount(self.user_dispatcher_class, user_classes)

        users_dispatcher = self.user_dispatcher_class(worker_nodes=worker_nodes, user_classes=user_classes)

        users_dispatcher.new_dispatch(target_user_count=target_user_count(9), spawn_rate=3)
        users_dispatcher._wait_between_dispatch = 0

        list(users_dispatcher)

        self.assertFalse(users_dispatcher._rebalance)

        users_dispatcher.remove_worker(worker_nodes[1])
        users_dispatcher.remove_worker(worker_nodes[2])

        self.assertTrue(users_dispatcher._rebalance)

        users_dispatcher.new_dispatch(target_user_count=target_user_count(18), spawn_rate=3)
        users_dispatcher._wait_between_dispatch = self.sleep_time

        self.assertTrue(users_dispatcher._rebalance)

        # Re-balance
        ts = time.perf_counter()
        dispatched_users = next(users_dispatcher)
        delta = time.perf_counter() - ts
        self.assertTrue(0 <= delta <= _TOLERANCE, f"Expected re-balance dispatch to be instantaneous but got {delta}s")
        self.assertDictEqual(_aggregate_dispatched_users(dispatched_users), {"User1": 3, "User2": 3, "User3": 3})
        self.assertEqual(_user_count_on_worker(dispatched_users, worker_nodes[0].id), 9)

        self.assertFalse(users_dispatcher._rebalance)

        # Dispatch iteration 1
        ts = time.perf_counter()
        dispatched_users = next(users_dispatcher)
        delta = time.perf_counter() - ts
        self.assertTrue(0 <= delta <= _TOLERANCE, delta)
        self.assertDictEqual(_aggregate_dispatched_users(dispatched_users), {"User1": 4, "User2": 4, "User3": 4})
        self.assertEqual(_user_count_on_worker(dispatched_users, worker_nodes[0].id), 12)

        # Dispatch iteration 2
        ts = time.perf_counter()
        dispatched_users = next(users_dispatcher)
        delta = time.perf_counter() - ts
        self.assertTrue(self.sleep_time - _TOLERANCE <= delta <= self.sleep_time + _TOLERANCE, delta)
        self.assertDictEqual(_aggregate_dispatched_users(dispatched_users), {"User1": 5, "User2": 5, "User3": 5})
        self.assertEqual(_user_count_on_worker(dispatched_users, worker_nodes[0].id), 15)

        # Dispatch iteration 3
        ts = time.perf_counter()
        dispatched_users = next(users_dispatcher)
        delta = time.perf_counter() - ts
        self.assertTrue(self.sleep_time - _TOLERANCE <= delta <= self.sleep_time + _TOLERANCE, delta)
        self.assertDictEqual(_aggregate_dispatched_users(dispatched_users), {"User1": 6, "User2": 6, "User3": 6})
        self.assertEqual(_user_count_on_worker(dispatched_users, worker_nodes[0].id), 18)

    def test_remove_worker_during_ramp_down(self) -> None:
        class User1(User):
            weight = 1

        class User2(User):
            weight = 1

        class User3(User):
            weight = 1

        user_classes = [User1, User2, User3]

        worker_nodes = [WorkerNode(str(i + 1)) for i in range(3)]

        target_user_count = TargetUserCount(self.user_dispatcher_class, user_classes)

        users_dispatcher = self.user_dispatcher_class(worker_nodes=worker_nodes, user_classes=user_classes)

        users_dispatcher.new_dispatch(target_user_count=target_user_count(18), spawn_rate=3)
        users_dispatcher._wait_between_dispatch = 0
        list(users_dispatcher)

        users_dispatcher.new_dispatch(target_user_count=target_user_count(9), spawn_rate=3)
        users_dispatcher._wait_between_dispatch = self.sleep_time

        # Dispatch iteration 1
        ts = time.perf_counter()
        dispatched_users = next(users_dispatcher)
        delta = time.perf_counter() - ts
        self.assertTrue(0 <= delta <= _TOLERANCE, delta)
        self.assertDictEqual(_aggregate_dispatched_users(dispatched_users), {"User1": 5, "User2": 5, "User3": 5})
        self.assertEqual(_user_count_on_worker(dispatched_users, worker_nodes[0].id), 5)
        self.assertEqual(_user_count_on_worker(dispatched_users, worker_nodes[1].id), 5)
        self.assertEqual(_user_count_on_worker(dispatched_users, worker_nodes[2].id), 5)

        # Dispatch iteration 2
        ts = time.perf_counter()
        dispatched_users = next(users_dispatcher)
        delta = time.perf_counter() - ts
        self.assertTrue(self.sleep_time - _TOLERANCE <= delta <= self.sleep_time + _TOLERANCE, delta)
        self.assertDictEqual(_aggregate_dispatched_users(dispatched_users), {"User1": 4, "User2": 4, "User3": 4})
        self.assertEqual(_user_count_on_worker(dispatched_users, worker_nodes[0].id), 4)
        self.assertEqual(_user_count_on_worker(dispatched_users, worker_nodes[1].id), 4)
        self.assertEqual(_user_count_on_worker(dispatched_users, worker_nodes[2].id), 4)

        self.assertFalse(users_dispatcher._rebalance)

        users_dispatcher.remove_worker(worker_nodes[1])

        self.assertTrue(users_dispatcher._rebalance)

        # Re-balance
        ts = time.perf_counter()
        dispatched_users = next(users_dispatcher)
        delta = time.perf_counter() - ts
        self.assertTrue(0 <= delta <= _TOLERANCE, f"Expected re-balance dispatch to be instantaneous but got {delta}s")
        self.assertDictEqual(_aggregate_dispatched_users(dispatched_users), {"User1": 4, "User2": 4, "User3": 4})
        self.assertEqual(_user_count_on_worker(dispatched_users, worker_nodes[0].id), 6)
        self.assertEqual(_user_count_on_worker(dispatched_users, worker_nodes[2].id), 6)

        self.assertFalse(users_dispatcher._rebalance)

        # Dispatch iteration 3
        ts = time.perf_counter()
        dispatched_users = next(users_dispatcher)
        delta = time.perf_counter() - ts
        self.assertTrue(self.sleep_time - _TOLERANCE <= delta <= self.sleep_time + _TOLERANCE, delta)
        self.assertDictEqual(_aggregate_dispatched_users(dispatched_users), {"User1": 3, "User2": 3, "User3": 3})
        self.assertEqual(_user_count_on_worker(dispatched_users, worker_nodes[0].id), 5)
        self.assertEqual(_user_count_on_worker(dispatched_users, worker_nodes[2].id), 4)

    def test_remove_two_workers_during_ramp_down(self) -> None:
        class User1(User):
            weight = 1

        class User2(User):
            weight = 1

        class User3(User):
            weight = 1

        user_classes = [User1, User2, User3]

        worker_nodes = [WorkerNode(str(i + 1)) for i in range(3)]

        target_user_count = TargetUserCount(self.user_dispatcher_class, user_classes)

        users_dispatcher = self.user_dispatcher_class(worker_nodes=worker_nodes, user_classes=user_classes)

        users_dispatcher.new_dispatch(target_user_count=target_user_count(18), spawn_rate=3)
        users_dispatcher._wait_between_dispatch = 0
        list(users_dispatcher)

        users_dispatcher.new_dispatch(target_user_count=target_user_count(9), spawn_rate=3)
        users_dispatcher._wait_between_dispatch = self.sleep_time

        # Dispatch iteration 1
        ts = time.perf_counter()
        dispatched_users = next(users_dispatcher)
        delta = time.perf_counter() - ts
        self.assertTrue(0 <= delta <= _TOLERANCE, delta)
        self.assertDictEqual(_aggregate_dispatched_users(dispatched_users), {"User1": 5, "User2": 5, "User3": 5})
        self.assertEqual(_user_count_on_worker(dispatched_users, worker_nodes[0].id), 5)
        self.assertEqual(_user_count_on_worker(dispatched_users, worker_nodes[1].id), 5)
        self.assertEqual(_user_count_on_worker(dispatched_users, worker_nodes[2].id), 5)

        # Dispatch iteration 2
        ts = time.perf_counter()
        dispatched_users = next(users_dispatcher)
        delta = time.perf_counter() - ts
        self.assertTrue(self.sleep_time - _TOLERANCE <= delta <= self.sleep_time + _TOLERANCE, delta)
        self.assertDictEqual(_aggregate_dispatched_users(dispatched_users), {"User1": 4, "User2": 4, "User3": 4})
        self.assertEqual(_user_count_on_worker(dispatched_users, worker_nodes[0].id), 4)
        self.assertEqual(_user_count_on_worker(dispatched_users, worker_nodes[1].id), 4)
        self.assertEqual(_user_count_on_worker(dispatched_users, worker_nodes[2].id), 4)

        self.assertFalse(users_dispatcher._rebalance)

        users_dispatcher.remove_worker(worker_nodes[1])
        users_dispatcher.remove_worker(worker_nodes[2])

        self.assertTrue(users_dispatcher._rebalance)

        # Re-balance
        ts = time.perf_counter()
        dispatched_users = next(users_dispatcher)
        delta = time.perf_counter() - ts
        self.assertTrue(0 <= delta <= _TOLERANCE, f"Expected re-balance dispatch to be instantaneous but got {delta}s")
        self.assertDictEqual(_aggregate_dispatched_users(dispatched_users), {"User1": 4, "User2": 4, "User3": 4})
        self.assertEqual(_user_count_on_worker(dispatched_users, worker_nodes[0].id), 12)

        self.assertFalse(users_dispatcher._rebalance)

        # Dispatch iteration 3
        ts = time.perf_counter()
        dispatched_users = next(users_dispatcher)
        delta = time.perf_counter() - ts
        self.assertTrue(self.sleep_time - _TOLERANCE <= delta <= self.sleep_time + _TOLERANCE, delta)
        self.assertDictEqual(_aggregate_dispatched_users(dispatched_users), {"User1": 3, "User2": 3, "User3": 3})
        self.assertEqual(_user_count_on_worker(dispatched_users, worker_nodes[0].id), 9)

    def test_remove_last_worker(self) -> None:
        class User1(User):
            weight = 1

        class User2(User):
            weight = 1

        class User3(User):
            weight = 1

        user_classes = [User1, User2, User3]

        worker_nodes = [WorkerNode(str(i + 1)) for i in range(1)]

        target_user_count = TargetUserCount(self.user_dispatcher_class, user_classes)

        users_dispatcher = self.user_dispatcher_class(worker_nodes=worker_nodes, user_classes=user_classes)

        users_dispatcher.new_dispatch(target_user_count=target_user_count(9), spawn_rate=3)
        users_dispatcher._wait_between_dispatch = 0

        # Dispatch iteration 1
        dispatched_users = next(users_dispatcher)
        self.assertDictEqual(_aggregate_dispatched_users(dispatched_users), {"User1": 1, "User2": 1, "User3": 1})
        self.assertEqual(_user_count_on_worker(dispatched_users, worker_nodes[0].id), 3)

        # Dispatch iteration 2
        dispatched_users = next(users_dispatcher)
        self.assertDictEqual(_aggregate_dispatched_users(dispatched_users), {"User1": 2, "User2": 2, "User3": 2})
        self.assertEqual(_user_count_on_worker(dispatched_users, worker_nodes[0].id), 6)

        self.assertFalse(users_dispatcher._rebalance)

        users_dispatcher.remove_worker(worker_nodes[0])

        self.assertFalse(users_dispatcher._rebalance)

    def test_remove_worker_during_ramp_up_with_fixed_user(self) -> None:
        if self.user_dispatcher_class != WeightedUsersDispatcher:
            raise unittest.SkipTest("only WeightedUsersDispatcher supports a mix for how users are distributed")

        class User1(User):
            fixed_count = 2

        class User2(User):
            weight = 1

        class User3(User):
            weight = 1

        user_classes = [User1, User2, User3]

        worker_nodes = [WorkerNode(str(i + 1)) for i in range(3)]

        users_dispatcher = WeightedUsersDispatcher(worker_nodes=worker_nodes, user_classes=user_classes)

        users_dispatcher.new_dispatch(target_user_count=9, spawn_rate=3)
        users_dispatcher._wait_between_dispatch = self.sleep_time

        # Dispatch iteration 1
        ts = time.perf_counter()
        dispatched_users = next(users_dispatcher)
        delta = time.perf_counter() - ts
        self.assertTrue(0 <= delta <= _TOLERANCE, delta)
        self.assertDictEqual(_aggregate_dispatched_users(dispatched_users), {"User1": 2, "User2": 1, "User3": 0})
        self.assertEqual(_user_count_on_worker(dispatched_users, worker_nodes[0].id), 1)
        self.assertEqual(_user_count_on_worker(dispatched_users, worker_nodes[1].id), 1)
        self.assertEqual(_user_count_on_worker(dispatched_users, worker_nodes[2].id), 1)

        # Dispatch iteration 2
        ts = time.perf_counter()
        dispatched_users = next(users_dispatcher)
        delta = time.perf_counter() - ts
        self.assertTrue(self.sleep_time - _TOLERANCE <= delta <= self.sleep_time + _TOLERANCE, delta)
        self.assertDictEqual(_aggregate_dispatched_users(dispatched_users), {"User1": 2, "User2": 2, "User3": 2})
        self.assertEqual(_user_count_on_worker(dispatched_users, worker_nodes[0].id), 2)
        self.assertEqual(_user_count_on_worker(dispatched_users, worker_nodes[1].id), 2)
        self.assertEqual(_user_count_on_worker(dispatched_users, worker_nodes[2].id), 2)

        self.assertFalse(users_dispatcher._rebalance)

        users_dispatcher.remove_worker(worker_nodes[1])

        self.assertTrue(users_dispatcher._rebalance)

        # Re-balance
        ts = time.perf_counter()
        dispatched_users = next(users_dispatcher)
        delta = time.perf_counter() - ts
        self.assertTrue(0 <= delta <= _TOLERANCE, f"Expected re-balance dispatch to be instantaneous but got {delta}s")
        self.assertDictEqual(_aggregate_dispatched_users(dispatched_users), {"User1": 2, "User2": 2, "User3": 2})
        self.assertEqual(_user_count_on_worker(dispatched_users, worker_nodes[0].id), 3)
        self.assertEqual(_user_count_on_worker(dispatched_users, worker_nodes[2].id), 3)

        self.assertFalse(users_dispatcher._rebalance)

        # Dispatch iteration 3
        ts = time.perf_counter()
        dispatched_users = next(users_dispatcher)
        delta = time.perf_counter() - ts
        self.assertTrue(self.sleep_time - _TOLERANCE <= delta <= self.sleep_time + _TOLERANCE, delta)
        self.assertDictEqual(_aggregate_dispatched_users(dispatched_users), {"User1": 2, "User2": 4, "User3": 3})
        self.assertEqual(_user_count_on_worker(dispatched_users, worker_nodes[0].id), 5)
        self.assertEqual(_user_count_on_worker(dispatched_users, worker_nodes[2].id), 4)


@parameterized_class(PARAMETER_DISPATCHERS)
class TestAddWorker(UsersDispatcherTestCase):
    def test_add_worker_during_ramp_up(self) -> None:
        class User1(User):
            weight = 1

        class User2(User):
            weight = 1

        class User3(User):
            weight = 1

        user_classes = [User1, User2, User3]

        worker_nodes = [
            WorkerNode("hostname1_worker1"),
            WorkerNode("hostname1_worker2"),
            WorkerNode("hostname2_worker1"),
        ]

        target_user_count = TargetUserCount(self.user_dispatcher_class, user_classes)

        users_dispatcher = self.user_dispatcher_class(
            worker_nodes=[worker_nodes[0], worker_nodes[2]], user_classes=user_classes
        )

        users_dispatcher.new_dispatch(target_user_count=target_user_count(11), spawn_rate=3)
        users_dispatcher._wait_between_dispatch = self.sleep_time

        # Dispatch iteration 1
        ts = time.perf_counter()
        dispatched_users = next(users_dispatcher)
        delta = time.perf_counter() - ts
        self.assertTrue(0 <= delta <= _TOLERANCE, delta)
        self.assertDictEqual(_aggregate_dispatched_users(dispatched_users), {"User1": 1, "User2": 1, "User3": 1})
        self.assertEqual(_user_count_on_worker(dispatched_users, worker_nodes[0].id), 2)
        self.assertEqual(_user_count_on_worker(dispatched_users, worker_nodes[2].id), 1)

        # Dispatch iteration 2
        ts = time.perf_counter()
        dispatched_users = next(users_dispatcher)
        delta = time.perf_counter() - ts
        self.assertTrue(self.sleep_time - _TOLERANCE <= delta <= self.sleep_time + _TOLERANCE, delta)
        self.assertDictEqual(_aggregate_dispatched_users(dispatched_users), {"User1": 2, "User2": 2, "User3": 2})
        self.assertEqual(_user_count_on_worker(dispatched_users, worker_nodes[0].id), 3)
        self.assertEqual(_user_count_on_worker(dispatched_users, worker_nodes[2].id), 3)

        self.assertFalse(users_dispatcher._rebalance)

        users_dispatcher.add_worker(worker_nodes[1])

        self.assertTrue(users_dispatcher._rebalance)

        # Re-balance
        ts = time.perf_counter()
        dispatched_users = next(users_dispatcher)
        delta = time.perf_counter() - ts
        self.assertTrue(0 <= delta <= _TOLERANCE, f"Expected re-balance dispatch to be instantaneous but got {delta}s")
        self.assertDictEqual(_aggregate_dispatched_users(dispatched_users), {"User1": 2, "User2": 2, "User3": 2})
        self.assertEqual(_user_count_on_worker(dispatched_users, worker_nodes[0].id), 2)
        self.assertEqual(_user_count_on_worker(dispatched_users, worker_nodes[1].id), 2)
        self.assertEqual(_user_count_on_worker(dispatched_users, worker_nodes[2].id), 2)

        self.assertFalse(users_dispatcher._rebalance)

        # Dispatch iteration 3
        ts = time.perf_counter()
        dispatched_users = next(users_dispatcher)
        delta = time.perf_counter() - ts
        self.assertTrue(self.sleep_time - _TOLERANCE <= delta <= self.sleep_time + _TOLERANCE, delta)

        if (
            self.user_dispatcher_class == WeightedUsersDispatcher
        ):  # user types has equal weight, and will be generated equally often
            self.assertDictEqual(_aggregate_dispatched_users(dispatched_users), {"User1": 3, "User2": 3, "User3": 3})
        else:  # uneven number of users per type, User1 and User2 has more number of users than User3, and will hence be generated more often
            self.assertDictEqual(_aggregate_dispatched_users(dispatched_users), {"User1": 4, "User2": 3, "User3": 2})

        self.assertEqual(_user_count_on_worker(dispatched_users, worker_nodes[0].id), 3)
        self.assertEqual(_user_count_on_worker(dispatched_users, worker_nodes[1].id), 3)
        self.assertEqual(_user_count_on_worker(dispatched_users, worker_nodes[2].id), 3)

        # Dispatch iteration 4
        ts = time.perf_counter()
        dispatched_users = next(users_dispatcher)
        delta = time.perf_counter() - ts
        self.assertTrue(self.sleep_time - _TOLERANCE <= delta <= self.sleep_time + _TOLERANCE, delta)
        self.assertDictEqual(_aggregate_dispatched_users(dispatched_users), {"User1": 4, "User2": 4, "User3": 3})
        self.assertEqual(_user_count_on_worker(dispatched_users, worker_nodes[0].id), 4)
        # without host-based balancing the following two values would be reversed
        self.assertEqual(_user_count_on_worker(dispatched_users, worker_nodes[1].id), 3)
        self.assertEqual(_user_count_on_worker(dispatched_users, worker_nodes[2].id), 4)

    def test_add_two_workers_during_ramp_up(self) -> None:
        class User1(User):
            weight = 1

        class User2(User):
            weight = 1

        class User3(User):
            weight = 1

        user_classes = [User1, User2, User3]

        worker_nodes = [WorkerNode(str(i + 1)) for i in range(3)]

        target_user_count = TargetUserCount(self.user_dispatcher_class, user_classes)

        users_dispatcher = self.user_dispatcher_class(worker_nodes=[worker_nodes[0]], user_classes=user_classes)

        users_dispatcher.new_dispatch(target_user_count=target_user_count(9), spawn_rate=3)
        users_dispatcher._wait_between_dispatch = self.sleep_time

        # Dispatch iteration 1
        ts = time.perf_counter()
        dispatched_users = next(users_dispatcher)
        delta = time.perf_counter() - ts
        self.assertTrue(0 <= delta <= _TOLERANCE, delta)
        self.assertDictEqual(_aggregate_dispatched_users(dispatched_users), {"User1": 1, "User2": 1, "User3": 1})
        self.assertEqual(_user_count_on_worker(dispatched_users, worker_nodes[0].id), 3)

        # Dispatch iteration 2
        ts = time.perf_counter()
        dispatched_users = next(users_dispatcher)
        delta = time.perf_counter() - ts
        self.assertTrue(self.sleep_time - _TOLERANCE <= delta <= self.sleep_time + _TOLERANCE, delta)
        self.assertDictEqual(_aggregate_dispatched_users(dispatched_users), {"User1": 2, "User2": 2, "User3": 2})
        self.assertEqual(_user_count_on_worker(dispatched_users, worker_nodes[0].id), 6)

        self.assertFalse(users_dispatcher._rebalance)

        users_dispatcher.add_worker(worker_nodes[1])
        users_dispatcher.add_worker(worker_nodes[2])

        self.assertTrue(users_dispatcher._rebalance)

        # Re-balance
        ts = time.perf_counter()
        dispatched_users = next(users_dispatcher)
        delta = time.perf_counter() - ts
        self.assertTrue(0 <= delta <= _TOLERANCE, f"Expected re-balance dispatch to be instantaneous but got {delta}s")
        self.assertDictEqual(_aggregate_dispatched_users(dispatched_users), {"User1": 2, "User2": 2, "User3": 2})
        self.assertEqual(_user_count_on_worker(dispatched_users, worker_nodes[0].id), 2)
        self.assertEqual(_user_count_on_worker(dispatched_users, worker_nodes[1].id), 2)
        self.assertEqual(_user_count_on_worker(dispatched_users, worker_nodes[2].id), 2)

        self.assertFalse(users_dispatcher._rebalance)

        # Dispatch iteration 3
        ts = time.perf_counter()
        dispatched_users = next(users_dispatcher)
        delta = time.perf_counter() - ts
        self.assertTrue(self.sleep_time - _TOLERANCE <= delta <= self.sleep_time + _TOLERANCE, delta)
        self.assertDictEqual(_aggregate_dispatched_users(dispatched_users), {"User1": 3, "User2": 3, "User3": 3})
        self.assertEqual(_user_count_on_worker(dispatched_users, worker_nodes[0].id), 3)
        self.assertEqual(_user_count_on_worker(dispatched_users, worker_nodes[1].id), 3)
        self.assertEqual(_user_count_on_worker(dispatched_users, worker_nodes[2].id), 3)

    def test_add_worker_between_two_ramp_ups(self) -> None:
        class User1(User):
            weight = 1

        class User2(User):
            weight = 1

        class User3(User):
            weight = 1

        user_classes = [User1, User2, User3]

        worker_nodes = [WorkerNode(str(i + 1)) for i in range(3)]

        target_user_count = TargetUserCount(self.user_dispatcher_class, user_classes)

        users_dispatcher = self.user_dispatcher_class(
            worker_nodes=[worker_nodes[0], worker_nodes[2]], user_classes=user_classes
        )

        users_dispatcher.new_dispatch(target_user_count=target_user_count(9), spawn_rate=3)
        users_dispatcher._wait_between_dispatch = 0

        list(users_dispatcher)

        self.assertFalse(users_dispatcher._rebalance)

        users_dispatcher.add_worker(worker_nodes[1])

        self.assertTrue(users_dispatcher._rebalance)

        users_dispatcher.new_dispatch(target_user_count=target_user_count(18), spawn_rate=3)
        users_dispatcher._wait_between_dispatch = self.sleep_time

        self.assertTrue(users_dispatcher._rebalance)

        # Re-balance
        ts = time.perf_counter()
        dispatched_users = next(users_dispatcher)
        delta = time.perf_counter() - ts
        self.assertTrue(0 <= delta <= _TOLERANCE, f"Expected re-balance dispatch to be instantaneous but got {delta}s")
        self.assertDictEqual(_aggregate_dispatched_users(dispatched_users), {"User1": 3, "User2": 3, "User3": 3})
        self.assertEqual(_user_count_on_worker(dispatched_users, worker_nodes[0].id), 3)
        self.assertEqual(_user_count_on_worker(dispatched_users, worker_nodes[1].id), 3)
        self.assertEqual(_user_count_on_worker(dispatched_users, worker_nodes[2].id), 3)

        self.assertFalse(users_dispatcher._rebalance)

        # Dispatch iteration 1
        ts = time.perf_counter()
        dispatched_users = next(users_dispatcher)
        delta = time.perf_counter() - ts
        self.assertTrue(0 <= delta <= _TOLERANCE, delta)
        self.assertDictEqual(_aggregate_dispatched_users(dispatched_users), {"User1": 4, "User2": 4, "User3": 4})
        self.assertEqual(_user_count_on_worker(dispatched_users, worker_nodes[0].id), 4)
        self.assertEqual(_user_count_on_worker(dispatched_users, worker_nodes[1].id), 4)
        self.assertEqual(_user_count_on_worker(dispatched_users, worker_nodes[2].id), 4)

        # Dispatch iteration 2
        ts = time.perf_counter()
        dispatched_users = next(users_dispatcher)
        delta = time.perf_counter() - ts
        self.assertTrue(self.sleep_time - _TOLERANCE <= delta <= self.sleep_time + _TOLERANCE, delta)
        self.assertDictEqual(_aggregate_dispatched_users(dispatched_users), {"User1": 5, "User2": 5, "User3": 5})
        self.assertEqual(_user_count_on_worker(dispatched_users, worker_nodes[0].id), 5)
        self.assertEqual(_user_count_on_worker(dispatched_users, worker_nodes[1].id), 5)
        self.assertEqual(_user_count_on_worker(dispatched_users, worker_nodes[2].id), 5)

        # Dispatch iteration 3
        ts = time.perf_counter()
        dispatched_users = next(users_dispatcher)
        delta = time.perf_counter() - ts
        self.assertTrue(self.sleep_time - _TOLERANCE <= delta <= self.sleep_time + _TOLERANCE, delta)
        self.assertDictEqual(_aggregate_dispatched_users(dispatched_users), {"User1": 6, "User2": 6, "User3": 6})
        self.assertEqual(_user_count_on_worker(dispatched_users, worker_nodes[0].id), 6)
        self.assertEqual(_user_count_on_worker(dispatched_users, worker_nodes[1].id), 6)
        self.assertEqual(_user_count_on_worker(dispatched_users, worker_nodes[2].id), 6)

    def test_add_two_workers_between_two_ramp_ups(self) -> None:
        class User1(User):
            weight = 1

        class User2(User):
            weight = 1

        class User3(User):
            weight = 1

        user_classes = [User1, User2, User3]

        worker_nodes = [WorkerNode(str(i + 1)) for i in range(3)]

        target_user_count = TargetUserCount(self.user_dispatcher_class, user_classes)

        users_dispatcher = self.user_dispatcher_class(worker_nodes=[worker_nodes[0]], user_classes=user_classes)

        users_dispatcher.new_dispatch(target_user_count=target_user_count(9), spawn_rate=3)
        users_dispatcher._wait_between_dispatch = 0

        list(users_dispatcher)

        self.assertFalse(users_dispatcher._rebalance)

        users_dispatcher.add_worker(worker_nodes[1])
        users_dispatcher.add_worker(worker_nodes[2])

        self.assertTrue(users_dispatcher._rebalance)

        users_dispatcher.new_dispatch(target_user_count=target_user_count(18), spawn_rate=3)
        users_dispatcher._wait_between_dispatch = self.sleep_time

        self.assertTrue(users_dispatcher._rebalance)

        # Re-balance
        ts = time.perf_counter()
        dispatched_users = next(users_dispatcher)
        delta = time.perf_counter() - ts
        self.assertTrue(0 <= delta <= _TOLERANCE, f"Expected re-balance dispatch to be instantaneous but got {delta}s")
        self.assertDictEqual(_aggregate_dispatched_users(dispatched_users), {"User1": 3, "User2": 3, "User3": 3})
        self.assertEqual(_user_count_on_worker(dispatched_users, worker_nodes[0].id), 3)
        self.assertEqual(_user_count_on_worker(dispatched_users, worker_nodes[1].id), 3)
        self.assertEqual(_user_count_on_worker(dispatched_users, worker_nodes[2].id), 3)

        self.assertFalse(users_dispatcher._rebalance)

        # Dispatch iteration 1
        ts = time.perf_counter()
        dispatched_users = next(users_dispatcher)
        delta = time.perf_counter() - ts
        self.assertTrue(0 <= delta <= _TOLERANCE, delta)
        self.assertDictEqual(_aggregate_dispatched_users(dispatched_users), {"User1": 4, "User2": 4, "User3": 4})
        self.assertEqual(_user_count_on_worker(dispatched_users, worker_nodes[0].id), 4)
        self.assertEqual(_user_count_on_worker(dispatched_users, worker_nodes[1].id), 4)
        self.assertEqual(_user_count_on_worker(dispatched_users, worker_nodes[2].id), 4)

        # Dispatch iteration 2
        ts = time.perf_counter()
        dispatched_users = next(users_dispatcher)
        delta = time.perf_counter() - ts
        self.assertTrue(self.sleep_time - _TOLERANCE <= delta <= self.sleep_time + _TOLERANCE, delta)
        self.assertDictEqual(_aggregate_dispatched_users(dispatched_users), {"User1": 5, "User2": 5, "User3": 5})
        self.assertEqual(_user_count_on_worker(dispatched_users, worker_nodes[0].id), 5)
        self.assertEqual(_user_count_on_worker(dispatched_users, worker_nodes[1].id), 5)
        self.assertEqual(_user_count_on_worker(dispatched_users, worker_nodes[2].id), 5)

        # Dispatch iteration 3
        ts = time.perf_counter()
        dispatched_users = next(users_dispatcher)
        delta = time.perf_counter() - ts
        self.assertTrue(self.sleep_time - _TOLERANCE <= delta <= self.sleep_time + _TOLERANCE, delta)
        self.assertDictEqual(_aggregate_dispatched_users(dispatched_users), {"User1": 6, "User2": 6, "User3": 6})
        self.assertEqual(_user_count_on_worker(dispatched_users, worker_nodes[0].id), 6)
        self.assertEqual(_user_count_on_worker(dispatched_users, worker_nodes[1].id), 6)
        self.assertEqual(_user_count_on_worker(dispatched_users, worker_nodes[2].id), 6)

    def test_add_worker_during_ramp_down(self) -> None:
        class User1(User):
            weight = 1

        class User2(User):
            weight = 1

        class User3(User):
            weight = 1

        user_classes = [User1, User2, User3]

        worker_nodes = [WorkerNode(str(i + 1)) for i in range(3)]

        target_user_count = TargetUserCount(self.user_dispatcher_class, user_classes)

        users_dispatcher = self.user_dispatcher_class(
            worker_nodes=[worker_nodes[0], worker_nodes[2]], user_classes=user_classes
        )

        users_dispatcher.new_dispatch(target_user_count=target_user_count(18), spawn_rate=3)
        users_dispatcher._wait_between_dispatch = 0
        list(users_dispatcher)

        users_dispatcher.new_dispatch(target_user_count=target_user_count(9), spawn_rate=3)
        users_dispatcher._wait_between_dispatch = self.sleep_time

        # Dispatch iteration 1
        ts = time.perf_counter()
        dispatched_users = next(users_dispatcher)
        delta = time.perf_counter() - ts
        self.assertTrue(0 <= delta <= _TOLERANCE, delta)
        self.assertDictEqual(_aggregate_dispatched_users(dispatched_users), {"User1": 5, "User2": 5, "User3": 5})
        self.assertEqual(_user_count_on_worker(dispatched_users, worker_nodes[0].id), 8)
        self.assertEqual(_user_count_on_worker(dispatched_users, worker_nodes[2].id), 7)

        # Dispatch iteration 2
        ts = time.perf_counter()
        dispatched_users = next(users_dispatcher)
        delta = time.perf_counter() - ts
        self.assertTrue(self.sleep_time - _TOLERANCE <= delta <= self.sleep_time + _TOLERANCE, delta)
        self.assertDictEqual(_aggregate_dispatched_users(dispatched_users), {"User1": 4, "User2": 4, "User3": 4})
        self.assertEqual(_user_count_on_worker(dispatched_users, worker_nodes[0].id), 6)
        self.assertEqual(_user_count_on_worker(dispatched_users, worker_nodes[2].id), 6)

        self.assertFalse(users_dispatcher._rebalance)

        users_dispatcher.add_worker(worker_nodes[1])

        self.assertTrue(users_dispatcher._rebalance)

        # Re-balance
        ts = time.perf_counter()
        dispatched_users = next(users_dispatcher)
        delta = time.perf_counter() - ts
        self.assertTrue(0 <= delta <= _TOLERANCE, f"Expected re-balance dispatch to be instantaneous but got {delta}s")
        self.assertDictEqual(_aggregate_dispatched_users(dispatched_users), {"User1": 4, "User2": 4, "User3": 4})
        self.assertEqual(_user_count_on_worker(dispatched_users, worker_nodes[0].id), 4)
        self.assertEqual(_user_count_on_worker(dispatched_users, worker_nodes[1].id), 4)
        self.assertEqual(_user_count_on_worker(dispatched_users, worker_nodes[2].id), 4)

        self.assertFalse(users_dispatcher._rebalance)

        # Dispatch iteration 3
        ts = time.perf_counter()
        dispatched_users = next(users_dispatcher)
        delta = time.perf_counter() - ts
        self.assertTrue(self.sleep_time - _TOLERANCE <= delta <= self.sleep_time + _TOLERANCE, delta)
        self.assertDictEqual(_aggregate_dispatched_users(dispatched_users), {"User1": 3, "User2": 3, "User3": 3})
        self.assertEqual(_user_count_on_worker(dispatched_users, worker_nodes[0].id), 3)
        self.assertEqual(_user_count_on_worker(dispatched_users, worker_nodes[1].id), 3)
        self.assertEqual(_user_count_on_worker(dispatched_users, worker_nodes[2].id), 3)

    def test_add_two_workers_during_ramp_down(self) -> None:
        class User1(User):
            weight = 1

        class User2(User):
            weight = 1

        class User3(User):
            weight = 1

        user_classes = [User1, User2, User3]

        worker_nodes = [WorkerNode(str(i + 1)) for i in range(3)]

        target_user_count = TargetUserCount(self.user_dispatcher_class, user_classes)

        users_dispatcher = self.user_dispatcher_class(worker_nodes=[worker_nodes[0]], user_classes=user_classes)

        users_dispatcher.new_dispatch(target_user_count=target_user_count(18), spawn_rate=3)
        users_dispatcher._wait_between_dispatch = 0
        list(users_dispatcher)

        users_dispatcher.new_dispatch(target_user_count=target_user_count(9), spawn_rate=3)
        users_dispatcher._wait_between_dispatch = self.sleep_time

        # Dispatch iteration 1
        ts = time.perf_counter()
        dispatched_users = next(users_dispatcher)
        delta = time.perf_counter() - ts
        self.assertTrue(0 <= delta <= _TOLERANCE, delta)
        self.assertDictEqual(_aggregate_dispatched_users(dispatched_users), {"User1": 5, "User2": 5, "User3": 5})
        self.assertEqual(_user_count_on_worker(dispatched_users, worker_nodes[0].id), 15)

        # Dispatch iteration 2
        ts = time.perf_counter()
        dispatched_users = next(users_dispatcher)
        delta = time.perf_counter() - ts
        self.assertTrue(self.sleep_time - _TOLERANCE <= delta <= self.sleep_time + _TOLERANCE, delta)
        self.assertDictEqual(_aggregate_dispatched_users(dispatched_users), {"User1": 4, "User2": 4, "User3": 4})
        self.assertEqual(_user_count_on_worker(dispatched_users, worker_nodes[0].id), 12)

        self.assertFalse(users_dispatcher._rebalance)

        users_dispatcher.add_worker(worker_nodes[1])
        users_dispatcher.add_worker(worker_nodes[2])

        self.assertTrue(users_dispatcher._rebalance)

        # Re-balance
        ts = time.perf_counter()
        dispatched_users = next(users_dispatcher)
        delta = time.perf_counter() - ts
        self.assertTrue(0 <= delta <= _TOLERANCE, f"Expected re-balance dispatch to be instantaneous but got {delta}s")
        self.assertDictEqual(_aggregate_dispatched_users(dispatched_users), {"User1": 4, "User2": 4, "User3": 4})
        self.assertEqual(_user_count_on_worker(dispatched_users, worker_nodes[0].id), 4)
        self.assertEqual(_user_count_on_worker(dispatched_users, worker_nodes[1].id), 4)
        self.assertEqual(_user_count_on_worker(dispatched_users, worker_nodes[2].id), 4)

        self.assertFalse(users_dispatcher._rebalance)

        # Dispatch iteration 3
        ts = time.perf_counter()
        dispatched_users = next(users_dispatcher)
        delta = time.perf_counter() - ts
        self.assertTrue(self.sleep_time - _TOLERANCE <= delta <= self.sleep_time + _TOLERANCE, delta)
        self.assertDictEqual(_aggregate_dispatched_users(dispatched_users), {"User1": 3, "User2": 3, "User3": 3})
        self.assertEqual(_user_count_on_worker(dispatched_users, worker_nodes[0].id), 3)
        self.assertEqual(_user_count_on_worker(dispatched_users, worker_nodes[1].id), 3)
        self.assertEqual(_user_count_on_worker(dispatched_users, worker_nodes[2].id), 3)

    def test_add_worker_during_ramp_up_with_fixed_user(self) -> None:
        if self.user_dispatcher_class != WeightedUsersDispatcher:
            raise unittest.SkipTest("only WeightedUsersDispatcher supports a mix for how users are distributed")

        class User1(User):
            fixed_count = 2

        class User2(User):
            weight = 1

        class User3(User):
            weight = 1

        user_classes = [User1, User2, User3]

        worker_nodes = [
            WorkerNode("hostname1_worker1"),
            WorkerNode("hostname1_worker2"),
            WorkerNode("hostname2_worker1"),
        ]

        users_dispatcher = WeightedUsersDispatcher(
            worker_nodes=[worker_nodes[0], worker_nodes[2]], user_classes=user_classes
        )

        sleep_time = 0.2  # Speed-up test

        users_dispatcher.new_dispatch(target_user_count=11, spawn_rate=3)
        users_dispatcher._wait_between_dispatch = sleep_time

        # Dispatch iteration 1
        ts = time.perf_counter()
        dispatched_users = next(users_dispatcher)
        delta = time.perf_counter() - ts
        self.assertTrue(0 <= delta <= _TOLERANCE, delta)
        self.assertDictEqual(_aggregate_dispatched_users(dispatched_users), {"User1": 2, "User2": 1, "User3": 0})
        self.assertEqual(_user_count_on_worker(dispatched_users, worker_nodes[0].id), 2)
        self.assertEqual(_user_count_on_worker(dispatched_users, worker_nodes[2].id), 1)

        # Dispatch iteration 2
        ts = time.perf_counter()
        dispatched_users = next(users_dispatcher)
        delta = time.perf_counter() - ts
        self.assertTrue(sleep_time - _TOLERANCE <= delta <= sleep_time + _TOLERANCE, delta)
        self.assertDictEqual(_aggregate_dispatched_users(dispatched_users), {"User1": 2, "User2": 2, "User3": 2})
        self.assertEqual(_user_count_on_worker(dispatched_users, worker_nodes[0].id), 3)
        self.assertEqual(_user_count_on_worker(dispatched_users, worker_nodes[2].id), 3)

        self.assertFalse(users_dispatcher._rebalance)

        users_dispatcher.add_worker(worker_nodes[1])

        self.assertTrue(users_dispatcher._rebalance)

        # Re-balance
        ts = time.perf_counter()
        dispatched_users = next(users_dispatcher)
        delta = time.perf_counter() - ts
        self.assertTrue(0 <= delta <= _TOLERANCE, f"Expected re-balance dispatch to be instantaneous but got {delta}s")
        self.assertDictEqual(_aggregate_dispatched_users(dispatched_users), {"User1": 2, "User2": 2, "User3": 2})
        self.assertEqual(_user_count_on_worker(dispatched_users, worker_nodes[0].id), 2)
        self.assertEqual(_user_count_on_worker(dispatched_users, worker_nodes[1].id), 2)
        self.assertEqual(_user_count_on_worker(dispatched_users, worker_nodes[2].id), 2)

        self.assertFalse(users_dispatcher._rebalance)

        # Dispatch iteration 3
        ts = time.perf_counter()
        dispatched_users = next(users_dispatcher)
        delta = time.perf_counter() - ts
        self.assertTrue(sleep_time - _TOLERANCE <= delta <= sleep_time + _TOLERANCE, delta)
        self.assertDictEqual(_aggregate_dispatched_users(dispatched_users), {"User1": 2, "User2": 4, "User3": 3})
        self.assertEqual(_user_count_on_worker(dispatched_users, worker_nodes[0].id), 3)
        self.assertEqual(_user_count_on_worker(dispatched_users, worker_nodes[1].id), 3)
        self.assertEqual(_user_count_on_worker(dispatched_users, worker_nodes[2].id), 3)

        # Dispatch iteration 4
        ts = time.perf_counter()
        dispatched_users = next(users_dispatcher)
        delta = time.perf_counter() - ts
        self.assertTrue(sleep_time - _TOLERANCE <= delta <= sleep_time + _TOLERANCE, delta)
        self.assertDictEqual(_aggregate_dispatched_users(dispatched_users), {"User1": 2, "User2": 5, "User3": 4})
        self.assertEqual(_user_count_on_worker(dispatched_users, worker_nodes[0].id), 4)
        # without host-based balancing the following two values would be reversed
        self.assertEqual(_user_count_on_worker(dispatched_users, worker_nodes[1].id), 3)
        self.assertEqual(_user_count_on_worker(dispatched_users, worker_nodes[2].id), 4)


@parameterized_class(PARAMETER_DISPATCHERS)
class TestRampUpUsersFromZeroWithFixed(UsersDispatcherTestCase):
    class RampUpCase:
        def __init__(self, fixed_counts: tuple[int, ...], weights: tuple[int, ...], target_user_count: int):
            self.fixed_counts = fixed_counts
            self.weights = weights
            self.target_user_count = target_user_count

        def __str__(self) -> str:
            return "<RampUpCase fixed_counts={} weights={} target_user_count={}>".format(
                self.fixed_counts, self.weights, self.target_user_count
            )

    def case_handler(self, cases: list[RampUpCase], expected: list[dict[str, int]], user_classes: list[type[User]]):
        self.assertEqual(len(cases), len(expected))

        for case_num in range(len(cases)):
            # Reset to default values
            for user_class in user_classes:
                user_class.weight, user_class.fixed_count = 1, 0

            case = cases[case_num]
            self.assertEqual(
                len(case.fixed_counts) + len(case.weights),
                len(user_classes),
                msg="Invalid test case or user list.",
            )

            target_user_count: int | dict[str, int]
            if self.user_dispatcher_class == WeightedUsersDispatcher:
                target_user_count = case.target_user_count
            else:
                target_user_count = expected[case_num]

            fixed_users = user_classes[: len(case.fixed_counts)]
            weighted_users_list = user_classes[len(case.fixed_counts) :]

            for user, fixed_count in zip(fixed_users, case.fixed_counts):
                user.fixed_count = fixed_count

            for user, weight in zip(weighted_users_list, case.weights):
                user.weight = weight

            worker_node1 = WorkerNode("1")

            users_dispatcher = self.user_dispatcher_class(worker_nodes=[worker_node1], user_classes=user_classes)
            users_dispatcher.new_dispatch(target_user_count=target_user_count, spawn_rate=0.5)
            users_dispatcher._wait_between_dispatch = 0

            iterations = list(users_dispatcher)
            self.assertDictEqual(iterations[-1]["1"], expected[case_num], msg=f"Wrong case {case}")

    def test_ramp_up_2_weigted_user_with_1_fixed_user(self) -> None:
        if self.user_dispatcher_class != WeightedUsersDispatcher:
            raise unittest.SkipTest("only WeightedUsersDispatcher supports a mix for how users are distributed")

        class User1(User):
            ...

        class User2(User):
            ...

        class User3(User):
            ...

        self.case_handler(
            cases=[
                self.RampUpCase(fixed_counts=(1,), weights=(1, 1), target_user_count=3),
                self.RampUpCase(fixed_counts=(1,), weights=(1, 1), target_user_count=9),
                self.RampUpCase(fixed_counts=(8,), weights=(1, 1), target_user_count=10),
                self.RampUpCase(fixed_counts=(2,), weights=(1, 1), target_user_count=1000),
                self.RampUpCase(fixed_counts=(100,), weights=(1, 1), target_user_count=1000),
                self.RampUpCase(fixed_counts=(960,), weights=(1, 1), target_user_count=1000),
                self.RampUpCase(fixed_counts=(9990,), weights=(1, 1), target_user_count=10000),
                self.RampUpCase(fixed_counts=(100,), weights=(1, 1), target_user_count=100),
            ],
            expected=[
                {"User1": 1, "User2": 1, "User3": 1},
                {"User1": 1, "User2": 4, "User3": 4},
                {"User1": 8, "User2": 1, "User3": 1},
                {"User1": 2, "User2": 499, "User3": 499},
                {"User1": 100, "User2": 450, "User3": 450},
                {"User1": 960, "User2": 20, "User3": 20},
                {"User1": 9990, "User2": 5, "User3": 5},
                {"User1": 100, "User2": 0, "User3": 0},
            ],
            user_classes=[User1, User2, User3],
        )

    def test_ramp_up_various_count_weigted_and_fixed_users(self) -> None:
        if self.user_dispatcher_class != WeightedUsersDispatcher:
            raise unittest.SkipTest("only WeightedUsersDispatcher supports a mix for how users are distributed")

        class User1(User):
            ...

        class User2(User):
            ...

        class User3(User):
            ...

        class User4(User):
            ...

        class User5(User):
            ...

        self.case_handler(
            cases=[
                self.RampUpCase(fixed_counts=(), weights=(1, 1, 1, 1, 1), target_user_count=5),
                self.RampUpCase(fixed_counts=(1, 1), weights=(1, 1, 1), target_user_count=5),
                self.RampUpCase(fixed_counts=(5, 2), weights=(1, 1, 1), target_user_count=10),
                self.RampUpCase(fixed_counts=(9, 1), weights=(5, 3, 2), target_user_count=20),
                self.RampUpCase(fixed_counts=(996,), weights=(1, 1, 1, 1), target_user_count=1000),
                self.RampUpCase(fixed_counts=(500,), weights=(2, 1, 1, 1), target_user_count=1000),
                self.RampUpCase(fixed_counts=(250, 250), weights=(3, 1, 1), target_user_count=1000),
                self.RampUpCase(fixed_counts=(1, 1, 1, 1), weights=(100,), target_user_count=1000),
            ],
            expected=[
                {"User1": 1, "User2": 1, "User3": 1, "User4": 1, "User5": 1},
                {"User1": 1, "User2": 1, "User3": 1, "User4": 1, "User5": 1},
                {"User1": 5, "User2": 2, "User3": 1, "User4": 1, "User5": 1},
                {"User1": 9, "User2": 1, "User3": 5, "User4": 3, "User5": 2},
                {"User1": 996, "User2": 1, "User3": 1, "User4": 1, "User5": 1},
                {"User1": 500, "User2": 200, "User3": 100, "User4": 100, "User5": 100},
                {"User1": 250, "User2": 250, "User3": 300, "User4": 100, "User5": 100},
                {"User1": 1, "User2": 1, "User3": 1, "User4": 1, "User5": 996},
            ],
            user_classes=[User1, User2, User3, User4, User5],
        )

    def test_ramp_up_only_fixed_users(self) -> None:
        class User1(User):
            ...

        class User2(User):
            ...

        class User3(User):
            ...

        class User4(User):
            ...

        class User5(User):
            ...

        user_classes = [User1, User2, User3, User4, User5]

        self.case_handler(
            cases=[
                self.RampUpCase(fixed_counts=(1, 1, 1, 1, 1), weights=(), target_user_count=5),
                self.RampUpCase(fixed_counts=(13, 26, 39, 52, 1), weights=(), target_user_count=131),
                self.RampUpCase(fixed_counts=(10, 10, 10, 10, 10), weights=(), target_user_count=100),
                self.RampUpCase(fixed_counts=(10, 10, 10, 10, 10), weights=(), target_user_count=50),
            ],
            expected=[
                {"User1": 1, "User2": 1, "User3": 1, "User4": 1, "User5": 1},
                {"User1": 13, "User2": 26, "User3": 39, "User4": 52, "User5": 1},
                {"User1": 10, "User2": 10, "User3": 10, "User4": 10, "User5": 10},
                {"User1": 10, "User2": 10, "User3": 10, "User4": 10, "User5": 10},
            ],
            user_classes=user_classes,
        )

    def test_ramp_up_partially_ramp_down_and_rump_up_to_target(self) -> None:
        class User1(User):
            fixed_count = 50

        class User2(User):
            fixed_count = 50

        target_count = User1.fixed_count + User2.fixed_count
        user_classes = [User1, User2]
        target_user_count = TargetUserCount(self.user_dispatcher_class, user_classes)

        users_dispatcher = self.user_dispatcher_class(worker_nodes=[WorkerNode("1")], user_classes=user_classes)
        users_dispatcher.new_dispatch(target_user_count=target_user_count(30), spawn_rate=0.5)
        users_dispatcher._wait_between_dispatch = 0
        iterations = list(users_dispatcher)
        self.assertDictEqual(iterations[-1]["1"], {"User1": 15, "User2": 15})

        users_dispatcher.new_dispatch(target_user_count=target_user_count(20), spawn_rate=0.5)
        users_dispatcher._wait_between_dispatch = 0
        iterations = list(users_dispatcher)
        self.assertDictEqual(iterations[-1]["1"], {"User1": 10, "User2": 10})

        users_dispatcher.new_dispatch(target_user_count=target_user_count(target_count), spawn_rate=0.5)
        users_dispatcher._wait_between_dispatch = 0
        iterations = list(users_dispatcher)
        self.assertDictEqual(iterations[-1]["1"], {"User1": 50, "User2": 50})

    def test_ramp_up_ramp_down_and_ramp_up_again_single_fixed_class(self) -> None:
        if self.user_dispatcher_class != WeightedUsersDispatcher:
            raise unittest.SkipTest("only WeightedUsersDispatcher supports a mix for how users are distributed")

        class User1(User):
            fixed_count = 2

        class User2(User):
            weight = 1

        class User3(User):
            weight = 3

        user_classes = [User1, User3, User2]
        workers = [WorkerNode("1")]

        users_dispatcher = WeightedUsersDispatcher(worker_nodes=workers, user_classes=user_classes)

        users_dispatcher.new_dispatch(target_user_count=5, spawn_rate=1)
        users_dispatcher._wait_between_dispatch = 0
        iterations = list(users_dispatcher)
        self.assertDictEqual(iterations[-1]["1"], {"User1": 2, "User2": 1, "User3": 2})

        users_dispatcher.new_dispatch(target_user_count=2, spawn_rate=1)
        users_dispatcher._wait_between_dispatch = 0
        iterations = list(users_dispatcher)
        self.assertDictEqual(iterations[-1]["1"], {"User1": 2, "User2": 0, "User3": 0})

        users_dispatcher.new_dispatch(target_user_count=7, spawn_rate=1)
        users_dispatcher._wait_between_dispatch = 0
        iterations = list(users_dispatcher)
        self.assertDictEqual(iterations[-1]["1"], {"User1": 2, "User2": 1, "User3": 4})

    def test_ramp_up_ramp_down_and_ramp_up_again(self) -> None:
        for weights, fixed_counts in [
            [(1, 1, 1, 1, 1), (100, 100, 50, 50, 200)],
            [(1, 1, 1, 1, 1), (100, 150, 50, 50, 0)],
            [(1, 1, 1, 1, 1), (200, 100, 50, 0, 0)],
            [(1, 1, 1, 1, 1), (200, 100, 0, 0, 0)],
            [(1, 1, 1, 1, 1), (200, 0, 0, 0, 0)],
            [(1, 1, 1, 1, 1), (0, 0, 0, 0, 0)],
        ]:
            u1_weight, u2_weight, u3_weight, u4_weight, u5_weight = weights
            u1_fixed_count, u2_fixed_count, u3_fixed_count, u4_fixed_count, u5_fixed_count = fixed_counts

            class User1(User):
                weight = u1_weight
                fixed_count = u1_fixed_count

            class User2(User):
                weight = u2_weight
                fixed_count = u2_fixed_count

            class User3(User):
                weight = u3_weight
                fixed_count = u3_fixed_count

            class User4(User):
                weight = u4_weight
                fixed_count = u4_fixed_count

            class User5(User):
                weight = u5_weight
                fixed_count = u5_fixed_count

            target_user_counts = [sum(fixed_counts), sum(fixed_counts) + 100]
            down_counts = [0, max(min(fixed_counts) - 1, 0)]
            user_classes = [User1, User2, User3, User4, User5]
            target: int | dict[str, int]

            for worker_count in [3, 5, 9]:
                workers = [WorkerNode(str(i + 1)) for i in range(worker_count)]
                users_dispatcher = self.user_dispatcher_class(worker_nodes=workers, user_classes=user_classes)

                for down_to_count in down_counts:
                    for target_user_count in target_user_counts:
                        # Ramp-up to go to `target_user_count` #########
                        if self.user_dispatcher_class == FixedUsersDispatcher:
                            target = {
                                user_class.__name__: user_class.fixed_count
                                for user_class in users_dispatcher._user_classes
                            }
                        else:
                            target = target_user_count

                        users_dispatcher.new_dispatch(target_user_count=target, spawn_rate=1)
                        users_dispatcher._wait_between_dispatch = 0

                        list(users_dispatcher)

                        for user_class in user_classes:
                            if user_class.fixed_count:
                                self.assertEqual(
                                    users_dispatcher.get_current_user_count(user_class.__name__),
                                    user_class.fixed_count,
                                    msg=f"{user_class.__name__}, {target_user_count}",
                                )

                        # Ramp-down to go to `down_to_count`
                        # and ensure the fixed users was decreased too
                        if self.user_dispatcher_class == FixedUsersDispatcher:
                            target = {user_class.__name__: 0 for user_class in users_dispatcher._user_classes}
                        else:
                            target = down_to_count

                        users_dispatcher.new_dispatch(target_user_count=target, spawn_rate=1)
                        users_dispatcher._wait_between_dispatch = 0

                        list(users_dispatcher)

                        for user_class in user_classes:
                            if user_class.fixed_count:
                                self.assertNotEqual(
                                    users_dispatcher.get_current_user_count(user_class.__name__),
                                    user_class.fixed_count,
                                )

                        # Ramp-up go back to `target_user_count` and ensure
                        # the fixed users return to their counts
                        if self.user_dispatcher_class == FixedUsersDispatcher:
                            target = {
                                user_class.__name__: user_class.fixed_count
                                for user_class in users_dispatcher._user_classes
                            }
                        else:
                            target = target_user_count

                        users_dispatcher.new_dispatch(target_user_count=target, spawn_rate=1)
                        users_dispatcher._wait_between_dispatch = 0

                        list(users_dispatcher)

                        for user_class in user_classes:
                            if user_class.fixed_count:
                                self.assertEqual(
                                    users_dispatcher.get_current_user_count(user_class.__name__),
                                    user_class.fixed_count,
                                )


@parameterized_class(PARAMETER_DISPATCHERS)
class TestRampUpDifferentUsers(UsersDispatcherTestCase):
    def test_ramp_up_different_users_for_each_dispatch(self) -> None:
        class User1(User):
            weight = 1

        class User2(User):
            weight = 1

        class User3(User):
            weight = 1

        worker_node1 = WorkerNode("1")

        user_classes = [User1, User2, User3]

        target_user_count = TargetUserCount(self.user_dispatcher_class, user_classes)

        user_dispatcher = self.user_dispatcher_class(worker_nodes=[worker_node1], user_classes=user_classes)

        user_dispatcher.new_dispatch(target_user_count=target_user_count(3), spawn_rate=3)
        self.assertDictEqual(next(user_dispatcher), {"1": {"User1": 1, "User2": 1, "User3": 1}})
        user_dispatcher.new_dispatch(target_user_count=target_user_count(4), spawn_rate=1, user_classes=[User1])
        self.assertDictEqual(next(user_dispatcher), {"1": {"User1": 2, "User2": 1, "User3": 1}})

        user_dispatcher.new_dispatch(target_user_count=target_user_count(5), spawn_rate=1, user_classes=[User2])
        self.assertDictEqual(next(user_dispatcher), {"1": {"User1": 2, "User2": 2, "User3": 1}})

        user_dispatcher.new_dispatch(target_user_count=target_user_count(6), spawn_rate=1, user_classes=[User3])
        self.assertDictEqual(next(user_dispatcher), {"1": {"User1": 2, "User2": 2, "User3": 2}})

    def test_ramp_up_only_one_kind_of_user(self) -> None:
        class User1(User):
            weight = 1

        class User2(User):
            weight = 1

        class User3(User):
            weight = 1

        target_user_count: int | dict[str, int]
        if self.user_dispatcher_class != FixedUsersDispatcher:
            target_user_count = 10
        else:
            target_user_count = {"User2": 10, "User3": 10}

        worker_node1 = WorkerNode("1")

        user_classes = [User1, User2, User3]

        user_dispatcher = self.user_dispatcher_class(worker_nodes=[worker_node1], user_classes=user_classes)

        user_dispatcher.new_dispatch(target_user_count=target_user_count, spawn_rate=10, user_classes=[User2])
        self.assertDictEqual(next(user_dispatcher), {"1": {"User1": 0, "User2": 10, "User3": 0}})

    def test_ramp_up_first_half_user1_second_half_user2(self) -> None:
        class User1(User):
            weight = 1

        class User2(User):
            weight = 1

        class User3(User):
            weight = 1

        worker_node1 = WorkerNode("1")

        user_dispatcher = self.user_dispatcher_class(worker_nodes=[worker_node1], user_classes=[User1, User2, User3])

        target: int | dict[str, int] = (
            {"User2": 10, "User3": 30} if self.user_dispatcher_class == FixedUsersDispatcher else 10
        )

        user_dispatcher.new_dispatch(target_user_count=target, spawn_rate=10, user_classes=[User2])
        self.assertDictEqual(next(user_dispatcher), {"1": {"User1": 0, "User2": 10, "User3": 0}})

        if self.user_dispatcher_class == WeightedUsersDispatcher:
            target = 40

        user_dispatcher.new_dispatch(target_user_count=target, spawn_rate=30, user_classes=[User3])
        self.assertDictEqual(next(user_dispatcher), {"1": {"User1": 0, "User2": 10, "User3": 30}})

    def test_ramp_up_first_one_user_then_all_classes(self) -> None:
        class User1(User):
            weight = 1

        class User2(User):
            weight = 1

        class User3(User):
            weight = 1

        worker_node1 = WorkerNode("1")

        target: int | dict[str, int] = (
            {"User1": 10, "User2": 20, "User3": 10} if self.user_dispatcher_class == FixedUsersDispatcher else 10
        )

        user_dispatcher = self.user_dispatcher_class(worker_nodes=[worker_node1], user_classes=[User1, User2, User3])

        user_dispatcher.new_dispatch(target_user_count=target, spawn_rate=10, user_classes=[User2])
        self.assertDictEqual(next(user_dispatcher), {"1": {"User1": 0, "User2": 10, "User3": 0}})

        if self.user_dispatcher_class == WeightedUsersDispatcher:
            target = 40

        user_dispatcher.new_dispatch(target_user_count=target, spawn_rate=30, user_classes=[User1, User2, User3])
        self.assertDictEqual(next(user_dispatcher), {"1": {"User1": 10, "User2": 20, "User3": 10}})

    def test_ramp_up_different_users_each_dispatch_multiple_worker(self) -> None:
        class User1(User):
            weight = 1

        class User2(User):
            weight = 1

        class User3(User):
            weight = 1

        worker_node1 = WorkerNode("1")
        worker_node2 = WorkerNode("2")
        worker_node3 = WorkerNode("3")

        user_classes = [User1, User2, User3]

        target_user_count = TargetUserCount(self.user_dispatcher_class, user_classes)

        user_dispatcher = self.user_dispatcher_class(
            worker_nodes=[worker_node1, worker_node2, worker_node3], user_classes=user_classes
        )

        target = target_user_count(9)

        user_dispatcher.new_dispatch(target_user_count=target, spawn_rate=9)
        self.assertDictEqual(
            next(user_dispatcher),
            {
                "1": {"User1": 3, "User2": 0, "User3": 0},
                "2": {"User1": 0, "User2": 3, "User3": 0},
                "3": {"User1": 0, "User2": 0, "User3": 3},
            },
        )

        if isinstance(target, dict):
            target.update({"User3": target["User3"] + 3})
        else:
            target = 12

        user_dispatcher.new_dispatch(target_user_count=target, spawn_rate=3, user_classes=[User3])
        self.assertDictEqual(
            next(user_dispatcher),
            {
                "1": {"User1": 3, "User2": 0, "User3": 1},
                "2": {"User1": 0, "User2": 3, "User3": 1},
                "3": {"User1": 0, "User2": 0, "User3": 4},
            },
        )

        if isinstance(target, dict):
            target.update({"User2": target["User2"] + 3})
        else:
            target = 15

        user_dispatcher.new_dispatch(target_user_count=target, spawn_rate=3, user_classes=[User2])
        self.assertDictEqual(
            next(user_dispatcher),
            {
                "1": {"User1": 3, "User2": 1, "User3": 1},
                "2": {"User1": 0, "User2": 4, "User3": 1},
                "3": {"User1": 0, "User2": 1, "User3": 4},
            },
        )

        if isinstance(target, dict):
            target.update({"User1": target["User1"] + 3})
        else:
            target = 18

        user_dispatcher.new_dispatch(target_user_count=target, spawn_rate=3, user_classes=[User1])
        self.assertDictEqual(
            next(user_dispatcher),
            {
                "1": {"User1": 4, "User2": 1, "User3": 1},
                "2": {"User1": 1, "User2": 4, "User3": 1},
                "3": {"User1": 1, "User2": 1, "User3": 4},
            },
        )

    def test_ramp_up_one_user_class_multiple_worker(self) -> None:
        class User1(User):
            weight = 1

        class User2(User):
            weight = 1

        class User3(User):
            weight = 1

        worker_node1 = WorkerNode("1")
        worker_node2 = WorkerNode("2")
        worker_node3 = WorkerNode("3")

        user_dispatcher = self.user_dispatcher_class(
            worker_nodes=[worker_node1, worker_node2, worker_node3], user_classes=[User1, User2, User3]
        )

        target: int | dict[str, int]
        if self.user_dispatcher_class == FixedUsersDispatcher:
            target = {"User2": 60}
        else:
            target = 60

        user_dispatcher.new_dispatch(target_user_count=target, spawn_rate=60, user_classes=[User2])
        self.assertDictEqual(
            next(user_dispatcher),
            {
                "1": {"User1": 0, "User2": 20, "User3": 0},
                "2": {"User1": 0, "User2": 20, "User3": 0},
                "3": {"User1": 0, "User2": 20, "User3": 0},
            },
        )

    def test_ramp_down_custom_user_classes_respect_weighting(self) -> None:
        if self.user_dispatcher_class != WeightedUsersDispatcher:
            raise unittest.SkipTest("only makes sense for WeightedUsersDispatcher")

        class User1(User):
            weight = 1

        class User2(User):
            weight = 1

        class User3(User):
            weight = 1

        worker_nodes = [WorkerNode(str(i + 1)) for i in range(3)]
        user_dispatcher = WeightedUsersDispatcher(worker_nodes=worker_nodes, user_classes=[User1, User2, User3])

        user_dispatcher.new_dispatch(target_user_count=20, spawn_rate=20, user_classes=[User3])
        dispatched_users = next(user_dispatcher)
        self.assertDictEqual(
            dispatched_users,
            {
                "1": {"User1": 0, "User2": 0, "User3": 7},
                "2": {"User1": 0, "User2": 0, "User3": 7},
                "3": {"User1": 0, "User2": 0, "User3": 6},
            },
        )

        user_dispatcher.new_dispatch(target_user_count=9, spawn_rate=20, user_classes=[User3])
        dispatched_users = next(user_dispatcher)
        self.assertDictEqual(
            dispatched_users,
            {
                "1": {"User1": 0, "User2": 0, "User3": 3},
                "2": {"User1": 0, "User2": 0, "User3": 3},
                "3": {"User1": 0, "User2": 0, "User3": 3},
            },
        )

        user_dispatcher.new_dispatch(target_user_count=3, spawn_rate=20, user_classes=[User1, User2, User3])
        dispatched_users = next(user_dispatcher)
        self.assertDictEqual(
            dispatched_users,
            {
                "1": {"User1": 0, "User2": 0, "User3": 1},
                "2": {"User1": 0, "User2": 0, "User3": 1},
                "3": {"User1": 0, "User2": 0, "User3": 1},
            },
        )

        user_dispatcher.new_dispatch(target_user_count=21, spawn_rate=21, user_classes=[User1, User2, User3])
        dispatched_users = next(user_dispatcher)
        self.assertDictEqual(
            dispatched_users,
            {
                "1": {"User1": 0, "User2": 6, "User3": 1},  # 7
                "2": {"User1": 0, "User2": 0, "User3": 7},  # 7
                "3": {"User1": 6, "User2": 0, "User3": 1},  # 7
            },
        )

        user_dispatcher.new_dispatch(target_user_count=9, spawn_rate=20, user_classes=[User1, User2, User3])
        dispatched_users = next(user_dispatcher)

        # this is disrespecting the weighting

        self.assertDictEqual(
            dispatched_users,
            {
                "1": {"User1": 0, "User2": 2, "User3": 1},
                "2": {"User1": 0, "User2": 0, "User3": 3},
                "3": {"User1": 2, "User2": 0, "User3": 1},
            },
        )

    def test_remove_worker_during_ramp_up_custom_classes(self) -> None:
        class User1(User):
            weight = 1

        class User2(User):
            weight = 1

        class User3(User):
            weight = 1

        user_classes = [User1, User2, User3]

        target: int | dict[str, int]
        if self.user_dispatcher_class == FixedUsersDispatcher:
            target = {"Users": 1, "User2": 9, "User3": 7}
        else:
            target = 9

        worker_nodes = [WorkerNode(str(i + 1)) for i in range(3)]

        users_dispatcher = self.user_dispatcher_class(worker_nodes=worker_nodes, user_classes=user_classes)

        users_dispatcher.new_dispatch(target_user_count=target, spawn_rate=3, user_classes=[User2])
        users_dispatcher._wait_between_dispatch = self.sleep_time

        # Dispatch iteration 1
        ts = time.perf_counter()
        dispatched_users = next(users_dispatcher)
        delta = time.perf_counter() - ts
        self.assertTrue(0 <= delta <= _TOLERANCE, delta)
        self.assertDictEqual(
            dispatched_users,
            {
                "1": {"User1": 0, "User2": 1, "User3": 0},
                "2": {"User1": 0, "User2": 1, "User3": 0},
                "3": {"User1": 0, "User2": 1, "User3": 0},
            },
        )
        self.assertDictEqual(_aggregate_dispatched_users(dispatched_users), {"User1": 0, "User2": 3, "User3": 0})
        self.assertEqual(_user_count_on_worker(dispatched_users, worker_nodes[0].id), 1)
        self.assertEqual(_user_count_on_worker(dispatched_users, worker_nodes[1].id), 1)
        self.assertEqual(_user_count_on_worker(dispatched_users, worker_nodes[2].id), 1)

        # Dispatch iteration 2
        ts = time.perf_counter()
        dispatched_users = next(users_dispatcher)
        delta = time.perf_counter() - ts
        self.assertTrue(self.sleep_time - _TOLERANCE <= delta <= self.sleep_time + _TOLERANCE, delta)
        self.assertDictEqual(_aggregate_dispatched_users(dispatched_users), {"User1": 0, "User2": 6, "User3": 0})
        self.assertEqual(_user_count_on_worker(dispatched_users, worker_nodes[0].id), 2)
        self.assertEqual(_user_count_on_worker(dispatched_users, worker_nodes[1].id), 2)
        self.assertEqual(_user_count_on_worker(dispatched_users, worker_nodes[2].id), 2)

        self.assertFalse(users_dispatcher._rebalance)

        users_dispatcher.remove_worker(worker_nodes[1])

        self.assertTrue(users_dispatcher._rebalance)

        # Re-balance
        ts = time.perf_counter()
        dispatched_users = next(users_dispatcher)
        delta = time.perf_counter() - ts
        self.assertTrue(0 <= delta <= _TOLERANCE, f"Expected re-balance dispatch to be instantaneous but got {delta}s")
        self.assertDictEqual(
            dispatched_users, {"1": {"User1": 0, "User2": 3, "User3": 0}, "3": {"User1": 0, "User2": 3, "User3": 0}}
        )
        self.assertDictEqual(_aggregate_dispatched_users(dispatched_users), {"User1": 0, "User2": 6, "User3": 0})
        self.assertEqual(_user_count_on_worker(dispatched_users, worker_nodes[0].id), 3)
        self.assertEqual(_user_count_on_worker(dispatched_users, worker_nodes[2].id), 3)

        self.assertFalse(users_dispatcher._rebalance)

        # Dispatch iteration 3
        ts = time.perf_counter()
        dispatched_users = next(users_dispatcher)
        delta = time.perf_counter() - ts
        self.assertTrue(self.sleep_time - _TOLERANCE <= delta <= self.sleep_time + _TOLERANCE, delta)
        self.assertDictEqual(_aggregate_dispatched_users(dispatched_users), {"User1": 0, "User2": 9, "User3": 0})
        self.assertEqual(_user_count_on_worker(dispatched_users, worker_nodes[0].id), 5)
        self.assertEqual(_user_count_on_worker(dispatched_users, worker_nodes[2].id), 4)

        # New dispatch
        if isinstance(target, int):
            target = 16
        users_dispatcher.new_dispatch(target_user_count=target, spawn_rate=7, user_classes=[User3])
        dispatched_users = next(users_dispatcher)
        self.assertDictEqual(
            dispatched_users, {"1": {"User1": 0, "User2": 5, "User3": 3}, "3": {"User1": 0, "User2": 4, "User3": 4}}
        )
        self.assertDictEqual(_aggregate_dispatched_users(dispatched_users), {"User1": 0, "User2": 9, "User3": 7})
        self.assertEqual(_user_count_on_worker(dispatched_users, worker_nodes[0].id), 8)
        self.assertEqual(_user_count_on_worker(dispatched_users, worker_nodes[2].id), 8)

    def test_add_worker_during_ramp_up_custom_classes(self) -> None:
        class User1(User):
            weight = 1

        class User2(User):
            weight = 1

        class User3(User):
            weight = 1

        user_classes = [User1, User2, User3]

        worker_nodes = [WorkerNode(str(i + 1)) for i in range(3)]

        users_dispatcher = self.user_dispatcher_class(
            worker_nodes=[worker_nodes[0], worker_nodes[2]], user_classes=user_classes
        )

        target: int | dict[str, int]

        if self.user_dispatcher_class == FixedUsersDispatcher:
            target = {"User1": 11, "User3": 7}
        else:
            target = 11

        users_dispatcher.new_dispatch(target_user_count=target, spawn_rate=3, user_classes=[User1])
        users_dispatcher._wait_between_dispatch = self.sleep_time

        # Dispatch iteration 1
        ts = time.perf_counter()
        dispatched_users = next(users_dispatcher)
        delta = time.perf_counter() - ts
        self.assertTrue(0 <= delta <= _TOLERANCE, delta)
        self.assertDictEqual(_aggregate_dispatched_users(dispatched_users), {"User1": 3, "User2": 0, "User3": 0})
        self.assertEqual(_user_count_on_worker(dispatched_users, worker_nodes[0].id), 2)
        self.assertEqual(_user_count_on_worker(dispatched_users, worker_nodes[2].id), 1)

        # Dispatch iteration 2
        ts = time.perf_counter()
        dispatched_users = next(users_dispatcher)
        delta = time.perf_counter() - ts
        self.assertTrue(self.sleep_time - _TOLERANCE <= delta <= self.sleep_time + _TOLERANCE, delta)
        self.assertDictEqual(_aggregate_dispatched_users(dispatched_users), {"User1": 6, "User2": 0, "User3": 0})
        self.assertEqual(_user_count_on_worker(dispatched_users, worker_nodes[0].id), 3)
        self.assertEqual(_user_count_on_worker(dispatched_users, worker_nodes[2].id), 3)

        self.assertFalse(users_dispatcher._rebalance)

        users_dispatcher.add_worker(worker_nodes[1])

        self.assertTrue(users_dispatcher._rebalance)

        # Re-balance
        ts = time.perf_counter()
        dispatched_users = next(users_dispatcher)
        delta = time.perf_counter() - ts
        self.assertTrue(0 <= delta <= _TOLERANCE, f"Expected re-balance dispatch to be instantaneous but got {delta}s")
        self.assertDictEqual(_aggregate_dispatched_users(dispatched_users), {"User1": 6, "User2": 0, "User3": 0})
        self.assertEqual(_user_count_on_worker(dispatched_users, worker_nodes[0].id), 2)
        self.assertEqual(_user_count_on_worker(dispatched_users, worker_nodes[1].id), 2)
        self.assertEqual(_user_count_on_worker(dispatched_users, worker_nodes[2].id), 2)

        self.assertFalse(users_dispatcher._rebalance)

        # Dispatch iteration 3
        ts = time.perf_counter()
        dispatched_users = next(users_dispatcher)
        delta = time.perf_counter() - ts
        self.assertTrue(self.sleep_time - _TOLERANCE <= delta <= self.sleep_time + _TOLERANCE, delta)
        self.assertDictEqual(_aggregate_dispatched_users(dispatched_users), {"User1": 9, "User2": 0, "User3": 0})
        self.assertEqual(_user_count_on_worker(dispatched_users, worker_nodes[0].id), 3)
        self.assertEqual(_user_count_on_worker(dispatched_users, worker_nodes[1].id), 3)
        self.assertEqual(_user_count_on_worker(dispatched_users, worker_nodes[2].id), 3)

        # Dispatch iteration 4
        ts = time.perf_counter()
        dispatched_users = next(users_dispatcher)
        delta = time.perf_counter() - ts
        self.assertTrue(self.sleep_time - _TOLERANCE <= delta <= self.sleep_time + _TOLERANCE, delta)
        self.assertDictEqual(_aggregate_dispatched_users(dispatched_users), {"User1": 11, "User2": 0, "User3": 0})
        self.assertEqual(_user_count_on_worker(dispatched_users, worker_nodes[0].id), 4)
        # without host-based balancing the following two values would be reversed
        self.assertEqual(_user_count_on_worker(dispatched_users, worker_nodes[1].id), 4)
        self.assertEqual(_user_count_on_worker(dispatched_users, worker_nodes[2].id), 3)

        if isinstance(target, int):
            target = 18

        # New Dispatch
        users_dispatcher.new_dispatch(target_user_count=target, spawn_rate=7, user_classes=[User3])
        dispatched_users = next(users_dispatcher)
        self.assertDictEqual(_aggregate_dispatched_users(dispatched_users), {"User1": 11, "User2": 0, "User3": 7})
        self.assertEqual(_user_count_on_worker(dispatched_users, worker_nodes[0].id), 6)
        self.assertEqual(_user_count_on_worker(dispatched_users, worker_nodes[1].id), 6)
        self.assertEqual(_user_count_on_worker(dispatched_users, worker_nodes[2].id), 6)


def _aggregate_dispatched_users(d: dict[str, dict[str, int]]) -> dict[str, int]:
    user_classes = list(next(iter(d.values())).keys())
    return {u: sum(d[u] for d in d.values()) for u in user_classes}


def _user_count(d: dict[str, dict[str, int]]) -> int:
    return sum(map(sum, map(dict.values, d.values())))  # type: ignore


def _user_count_on_worker(d: dict[str, dict[str, int]], worker_node_id: str) -> int:
    return sum(d[worker_node_id].values())


class TestFixedUsersDispatcher(unittest.TestCase):
    def test_create_user_generator(self) -> None:
        class User1(User):
            fixed_count = 2
            sticky_tag = "foo"

        class User2(User):
            fixed_count = 1
            sticky_tag = "foo"

        class User3(User):
            fixed_count = 2
            sticky_tag = "bar"

        class User4(User):
            fixed_count = 1

        worker_nodes = [WorkerNode(str(i + 1)) for i in range(4)]
        user_classes = [User3, User4, User2, User1]

        user_dispatcher = FixedUsersDispatcher(worker_nodes, user_classes)
        user_gen = user_dispatcher.create_user_generator()

        for _ in range(2):
            self.assertEqual(next(user_gen), "User1")
            self.assertEqual(next(user_gen), "User3")
            self.assertEqual(next(user_gen), "User2")
            self.assertEqual(next(user_gen), "User4")
            self.assertEqual(next(user_gen), "User1")
            self.assertEqual(next(user_gen), "User3")

        class User5(User):
            fixed_count = 10

        User4.fixed_count = 4

        user_dispatcher = FixedUsersDispatcher(worker_nodes, [User5, User4])
        user_gen = user_dispatcher.create_user_generator()

        for c in range(2):
            self.assertEqual(next(user_gen), "User5", msg=c)
            self.assertEqual(next(user_gen), "User4", msg=c)
            self.assertEqual(next(user_gen), "User5", msg=c)
            self.assertEqual(next(user_gen), "User5", msg=c)
            self.assertEqual(next(user_gen), "User5", msg=c)
            self.assertEqual(next(user_gen), "User4", msg=c)
            self.assertEqual(next(user_gen), "User5", msg=c)

    def test__spread_sticky_tags_on_workers(self) -> None:
        class User1(User):
            fixed_count = 15
            sticky_tag = "foo"

        class User2(User):
            fixed_count = 10
            sticky_tag = "foo"

        class User3(User):
            fixed_count = 14
            sticky_tag = "bar"

        class User4(User):
            fixed_count = 1

        worker_nodes = [WorkerNode(str(i + 1)) for i in range(2)]
        user_classes = [User3, User4, User2, User1]

        with self.assertRaises(AssertionError):
            FixedUsersDispatcher(worker_nodes, user_classes)._spread_sticky_tags_on_workers()

        worker_nodes = [WorkerNode(str(i + 1)) for i in range(4)]

        user_dispatcher = FixedUsersDispatcher(worker_nodes, user_classes)
        user_dispatcher._spread_sticky_tags_on_workers()

        self.assertDictEqual(
            user_dispatcher._workers_to_sticky_tag,
            {
                worker_nodes[0]: "foo",
                worker_nodes[1]: "bar",
                worker_nodes[2]: "__orphan__",
                worker_nodes[3]: "foo",
            },
        )

        self.assertDictEqual(
            user_dispatcher._sticky_tag_to_workers,
            {
                "foo": ANY(itertools.cycle),
                "bar": ANY(itertools.cycle),
                "__orphan__": ANY(itertools.cycle),
            },
        )

        default: Iterator[WorkerNode] = iter([WorkerNode("99")])

        self.assertEqual(next(user_dispatcher._sticky_tag_to_workers.get("foo", default)).id, "1")
        self.assertEqual(next(user_dispatcher._sticky_tag_to_workers.get("foo", default)).id, "4")
        self.assertEqual(next(user_dispatcher._sticky_tag_to_workers.get("foo", default)).id, "1")

        self.assertEqual(next(user_dispatcher._sticky_tag_to_workers.get("bar", default)).id, "2")
        self.assertEqual(next(user_dispatcher._sticky_tag_to_workers.get("bar", default)).id, "2")

        self.assertEqual(next(user_dispatcher._sticky_tag_to_workers.get("__orphan__", default)).id, "3")
        self.assertEqual(next(user_dispatcher._sticky_tag_to_workers.get("__orphan__", default)).id, "3")

        user_classes = [User3, User2, User1]
        worker_nodes = [WorkerNode(str(i + 1)) for i in range(7)]
        user_dispatcher = FixedUsersDispatcher(worker_nodes, user_classes)
        user_dispatcher._spread_sticky_tags_on_workers()

        self.assertDictEqual(
            user_dispatcher._workers_to_sticky_tag,
            {
                worker_nodes[0]: "foo",
                worker_nodes[1]: "bar",
                worker_nodes[2]: "foo",
                worker_nodes[3]: "bar",
                worker_nodes[4]: "foo",
                worker_nodes[5]: "foo",
                worker_nodes[6]: "bar",
            },
        )

        self.assertDictEqual(
            user_dispatcher._sticky_tag_to_workers,
            {
                "foo": ANY(itertools.cycle),
                "bar": ANY(itertools.cycle),
            },
        )

        worker_nodes = [WorkerNode(str(i + 1)) for i in range(3)]
        user_classes = [User3, User4, User2, User1]

        user_dispatcher = FixedUsersDispatcher(worker_nodes, user_classes)
        user_dispatcher._spread_sticky_tags_on_workers()

        self.assertDictEqual(
            user_dispatcher._workers_to_sticky_tag,
            {
                worker_nodes[0]: "foo",
                worker_nodes[1]: "bar",
                worker_nodes[2]: "__orphan__",
            },
        )

        self.assertDictEqual(
            user_dispatcher._sticky_tag_to_workers,
            {
                "foo": ANY(itertools.cycle),
                "bar": ANY(itertools.cycle),
                "__orphan__": ANY(itertools.cycle),
            },
        )

        self.assertEqual(next(user_dispatcher._sticky_tag_to_workers.get("foo", default)).id, "1")
        self.assertEqual(next(user_dispatcher._sticky_tag_to_workers.get("foo", default)).id, "1")

        self.assertEqual(next(user_dispatcher._sticky_tag_to_workers.get("bar", default)).id, "2")
        self.assertEqual(next(user_dispatcher._sticky_tag_to_workers.get("bar", default)).id, "2")

        self.assertEqual(next(user_dispatcher._sticky_tag_to_workers.get("__orphan__", default)).id, "3")
        self.assertEqual(next(user_dispatcher._sticky_tag_to_workers.get("__orphan__", default)).id, "3")

    def test_dispatch_75_users_to_4_workers_with_spawn_rate_of_5_with_sticky_tag(self) -> None:
        class User1(User):
            fixed_count = 25
            sticky_tag = "foo"

        class User2(User):
            fixed_count = 50
            sticky_tag = "bar"

        worker_nodes = [WorkerNode(f"{i+1}") for i in range(4)]

        users_dispatcher = FixedUsersDispatcher(worker_nodes=worker_nodes, user_classes=[User1, User2])
        users_dispatcher.new_dispatch(target_user_count={}, spawn_rate=5)
        users_dispatcher._wait_between_dispatch = 0

        # total user count = 5
        dispatched_users = next(users_dispatcher)
        self.assertDictEqual(_aggregate_dispatched_users(dispatched_users), {"User1": 2, "User2": 3})
        self.assertEqual(
            [
                worker_node.id
                for worker_node in users_dispatcher._FixedUsersDispatcher__sticky_tag_to_workers.get("foo", [])  # type: ignore
            ],
            ["2", "4"],
        )
        self.assertEqual(
            [
                worker_node.id
                for worker_node in users_dispatcher._FixedUsersDispatcher__sticky_tag_to_workers.get("bar", [])  # type: ignore
            ],
            ["1", "3"],
        )
        self.assertDictEqual(
            dispatched_users,
            {
                "1": {"User1": 0, "User2": 2},
                "2": {"User1": 1, "User2": 0},
                "3": {"User1": 0, "User2": 1},
                "4": {"User1": 1, "User2": 0},
            },
        )

        # total user count = 10
        dispatched_users = next(users_dispatcher)
        self.assertDictEqual(_aggregate_dispatched_users(dispatched_users), {"User1": 3, "User2": 7})
        self.assertDictEqual(
            dispatched_users,
            {
                "1": {"User1": 0, "User2": 4},
                "2": {"User1": 2, "User2": 0},
                "3": {"User1": 0, "User2": 3},
                "4": {"User1": 1, "User2": 0},
            },
        )

        # total user count = 15
        dispatched_users = next(users_dispatcher)
        self.assertDictEqual(_aggregate_dispatched_users(dispatched_users), {"User1": 5, "User2": 10})
        self.assertDictEqual(
            dispatched_users,
            {
                "1": {"User1": 0, "User2": 5},
                "2": {"User1": 3, "User2": 0},
                "3": {"User1": 0, "User2": 5},
                "4": {"User1": 2, "User2": 0},
            },
        )

        # total user count = 20
        dispatched_users = next(users_dispatcher)
        self.assertDictEqual(_aggregate_dispatched_users(dispatched_users), {"User1": 7, "User2": 13})
        self.assertDictEqual(
            dispatched_users,
            {
                "1": {"User1": 0, "User2": 7},
                "2": {"User1": 4, "User2": 0},
                "3": {"User1": 0, "User2": 6},
                "4": {"User1": 3, "User2": 0},
            },
        )

        # total user count = 25
        dispatched_users = next(users_dispatcher)
        self.assertDictEqual(_aggregate_dispatched_users(dispatched_users), {"User1": 8, "User2": 17})
        self.assertDictEqual(
            dispatched_users,
            {
                "1": {"User1": 0, "User2": 9},
                "2": {"User1": 4, "User2": 0},
                "3": {"User1": 0, "User2": 8},
                "4": {"User1": 4, "User2": 0},
            },
        )

        # total user count = 30
        dispatched_users = next(users_dispatcher)
        self.assertDictEqual(_aggregate_dispatched_users(dispatched_users), {"User1": 10, "User2": 20})
        self.assertDictEqual(
            dispatched_users,
            {
                "1": {"User1": 0, "User2": 10},
                "2": {"User1": 5, "User2": 0},
                "3": {"User1": 0, "User2": 10},
                "4": {"User1": 5, "User2": 0},
            },
        )

        # total user count = 35
        dispatched_users = next(users_dispatcher)
        self.assertDictEqual(_aggregate_dispatched_users(dispatched_users), {"User1": 12, "User2": 23})
        self.assertDictEqual(
            dispatched_users,
            {
                "1": {"User1": 0, "User2": 12},
                "2": {"User1": 6, "User2": 0},
                "3": {"User1": 0, "User2": 11},
                "4": {"User1": 6, "User2": 0},
            },
        )

        # total user count = 40
        dispatched_users = next(users_dispatcher)
        self.assertDictEqual(_aggregate_dispatched_users(dispatched_users), {"User1": 13, "User2": 27})
        self.assertDictEqual(
            dispatched_users,
            {
                "1": {"User1": 0, "User2": 14},
                "2": {"User1": 7, "User2": 0},
                "3": {"User1": 0, "User2": 13},
                "4": {"User1": 6, "User2": 0},
            },
        )

        # total user count = 45
        dispatched_users = next(users_dispatcher)
        self.assertDictEqual(_aggregate_dispatched_users(dispatched_users), {"User1": 15, "User2": 30})
        self.assertDictEqual(
            dispatched_users,
            {
                "1": {"User1": 0, "User2": 15},
                "2": {"User1": 8, "User2": 0},
                "3": {"User1": 0, "User2": 15},
                "4": {"User1": 7, "User2": 0},
            },
        )

        # total user count = 50
        dispatched_users = next(users_dispatcher)
        self.assertDictEqual(_aggregate_dispatched_users(dispatched_users), {"User1": 17, "User2": 33})
        self.assertDictEqual(
            dispatched_users,
            {
                "1": {"User1": 0, "User2": 17},
                "2": {"User1": 9, "User2": 0},
                "3": {"User1": 0, "User2": 16},
                "4": {"User1": 8, "User2": 0},
            },
        )

        # total user count = 55
        dispatched_users = next(users_dispatcher)
        self.assertDictEqual(_aggregate_dispatched_users(dispatched_users), {"User1": 18, "User2": 37})
        self.assertDictEqual(
            dispatched_users,
            {
                "1": {"User1": 0, "User2": 19},
                "2": {"User1": 9, "User2": 0},
                "3": {"User1": 0, "User2": 18},
                "4": {"User1": 9, "User2": 0},
            },
        )

        # total user count = 60
        dispatched_users = next(users_dispatcher)
        self.assertDictEqual(_aggregate_dispatched_users(dispatched_users), {"User1": 20, "User2": 40})
        self.assertDictEqual(
            dispatched_users,
            {
                "1": {"User1": 0, "User2": 20},
                "2": {"User1": 10, "User2": 0},
                "3": {"User1": 0, "User2": 20},
                "4": {"User1": 10, "User2": 0},
            },
        )

        # total user count = 65
        dispatched_users = next(users_dispatcher)
        self.assertDictEqual(_aggregate_dispatched_users(dispatched_users), {"User1": 22, "User2": 43})
        self.assertDictEqual(
            dispatched_users,
            {
                "1": {"User1": 0, "User2": 22},
                "2": {"User1": 11, "User2": 0},
                "3": {"User1": 0, "User2": 21},
                "4": {"User1": 11, "User2": 0},
            },
        )

        # total user count = 70
        dispatched_users = next(users_dispatcher)
        self.assertDictEqual(_aggregate_dispatched_users(dispatched_users), {"User1": 23, "User2": 47})
        self.assertDictEqual(
            dispatched_users,
            {
                "1": {"User1": 0, "User2": 24},
                "2": {"User1": 12, "User2": 0},
                "3": {"User1": 0, "User2": 23},
                "4": {"User1": 11, "User2": 0},
            },
        )

        # total user count = 75, User1 = 25, User2 = 50
        dispatched_users = next(users_dispatcher)
        self.assertDictEqual(_aggregate_dispatched_users(dispatched_users), {"User1": 25, "User2": 50})
        self.assertDictEqual(
            dispatched_users,
            {
                "1": {"User1": 0, "User2": 25},
                "2": {"User1": 13, "User2": 0},
                "3": {"User1": 0, "User2": 25},
                "4": {"User1": 12, "User2": 0},
            },
        )

        self.assertRaises(StopIteration, lambda: next(users_dispatcher))

    def test_add_worker_during_ramp_up_with_sticky_tag(self) -> None:
        class User1(User):
            fixed_count = 10
            sticky_tag = "foo"

        class User2(User):
            fixed_count = 10

        class User3(User):
            fixed_count = 10
            sticky_tag = "foo"

        user_classes = [User1, User2, User3]

        worker_nodes = [
            WorkerNode("hostname1_worker1"),
            WorkerNode("hostname1_worker2"),
            WorkerNode("hostname2_worker1"),
        ]

        users_dispatcher = FixedUsersDispatcher(
            worker_nodes=[worker_nodes[0], worker_nodes[2]], user_classes=user_classes
        )

        sleep_time = 0.2

        users_dispatcher.new_dispatch(target_user_count={}, spawn_rate=3)
        users_dispatcher._wait_between_dispatch = sleep_time

        self.assertEqual(
            [
                worker_node.id
                for worker_node in users_dispatcher._FixedUsersDispatcher__sticky_tag_to_workers.get("foo", [])  # type: ignore
            ],
            ["hostname1_worker1"],
        )
        self.assertEqual(
            [
                worker_node.id
                for worker_node in users_dispatcher._FixedUsersDispatcher__sticky_tag_to_workers.get("__orphan__", [])  # type: ignore
            ],
            ["hostname2_worker1"],
        )

        # Dispatch iteration 1
        ts = time.perf_counter()
        dispatched_users = next(users_dispatcher)
        delta = time.perf_counter() - ts
        self.assertTrue(0 <= delta <= _TOLERANCE, delta)
        self.assertDictEqual(_aggregate_dispatched_users(dispatched_users), {"User1": 1, "User2": 1, "User3": 1})
        self.assertEqual(_user_count_on_worker(dispatched_users, worker_nodes[0].id), 2)
        self.assertEqual(_user_count_on_worker(dispatched_users, worker_nodes[2].id), 1)

        # Dispatch iteration 2
        ts = time.perf_counter()
        dispatched_users = next(users_dispatcher)
        delta = time.perf_counter() - ts
        self.assertTrue(sleep_time - _TOLERANCE <= delta <= sleep_time + _TOLERANCE, delta)
        self.assertDictEqual(_aggregate_dispatched_users(dispatched_users), {"User1": 2, "User2": 2, "User3": 2})
        self.assertEqual(_user_count_on_worker(dispatched_users, worker_nodes[0].id), 4)
        self.assertEqual(_user_count_on_worker(dispatched_users, worker_nodes[2].id), 2)

        self.assertFalse(users_dispatcher._rebalance)

        users_dispatcher.add_worker(worker_nodes[1])

        self.assertTrue(users_dispatcher._rebalance)
        self.assertEqual(
            [
                worker_node.id
                for worker_node in users_dispatcher._FixedUsersDispatcher__sticky_tag_to_workers.get("foo", [])  # type: ignore
            ],
            ["hostname1_worker1", "hostname1_worker2"],
        )
        self.assertEqual(
            [
                worker_node.id
                for worker_node in users_dispatcher._FixedUsersDispatcher__sticky_tag_to_workers.get("__orphan__", [])  # type: ignore
            ],
            ["hostname2_worker1"],
        )

        # Re-balance
        ts = time.perf_counter()
        dispatched_users = next(users_dispatcher)
        delta = time.perf_counter() - ts
        self.assertTrue(0 <= delta <= _TOLERANCE, f"Expected re-balance dispatch to be instantaneous but got {delta}s")
        self.assertDictEqual(_aggregate_dispatched_users(dispatched_users), {"User1": 2, "User2": 2, "User3": 2})
        self.assertEqual(_user_count_on_worker(dispatched_users, worker_nodes[0].id), 2)
        self.assertEqual(_user_count_on_worker(dispatched_users, worker_nodes[1].id), 2)
        self.assertEqual(_user_count_on_worker(dispatched_users, worker_nodes[2].id), 2)

        self.assertFalse(users_dispatcher._rebalance)

        # Dispatch iteration 3
        ts = time.perf_counter()
        dispatched_users = next(users_dispatcher)
        delta = time.perf_counter() - ts
        self.assertTrue(sleep_time - _TOLERANCE <= delta <= sleep_time + _TOLERANCE, delta)
        self.assertDictEqual(_aggregate_dispatched_users(dispatched_users), {"User1": 3, "User2": 3, "User3": 3})
        self.assertEqual(_user_count_on_worker(dispatched_users, worker_nodes[0].id), 3)
        self.assertEqual(_user_count_on_worker(dispatched_users, worker_nodes[1].id), 3)
        self.assertEqual(_user_count_on_worker(dispatched_users, worker_nodes[2].id), 3)

        # Dispatch iteration 4
        ts = time.perf_counter()
        dispatched_users = next(users_dispatcher)
        delta = time.perf_counter() - ts
        self.assertTrue(sleep_time - _TOLERANCE <= delta <= sleep_time + _TOLERANCE, delta)
        self.assertDictEqual(_aggregate_dispatched_users(dispatched_users), {"User1": 4, "User2": 4, "User3": 4})
        self.assertEqual(_user_count_on_worker(dispatched_users, worker_nodes[0].id), 4)
        # without host-based balancing the following two values would be reversed
        self.assertEqual(_user_count_on_worker(dispatched_users, worker_nodes[1].id), 4)
        self.assertEqual(_user_count_on_worker(dispatched_users, worker_nodes[2].id), 4)

    def test_remove_worker_during_ramp_up_with_sticky_tag(self) -> None:
        class User1(User):
            sticky_tag = "foo"
            fixed_count = 20

        class User2(User):
            sticky_tag = "foo"
            fixed_count = 10

        class User3(User):
            sticky_tag = "bar"
            fixed_count = 20

        user_classes = [User1, User2, User3]

        worker_nodes = [WorkerNode(str(i + 1)) for i in range(3)]

        users_dispatcher = FixedUsersDispatcher(worker_nodes=worker_nodes, user_classes=user_classes)

        sleep_time = 0.2

        users_dispatcher.new_dispatch(target_user_count={}, spawn_rate=3)
        users_dispatcher._wait_between_dispatch = sleep_time

        self.assertEqual(
            [
                worker_node.id
                for worker_node in users_dispatcher._FixedUsersDispatcher__sticky_tag_to_workers.get("foo", [])  # type: ignore
            ],
            ["1", "3"],
        )
        self.assertEqual(
            [
                worker_node.id
                for worker_node in users_dispatcher._FixedUsersDispatcher__sticky_tag_to_workers.get("bar", [])  # type: ignore
            ],
            ["2"],
        )

        # Dispatch iteration 1
        ts = time.perf_counter()
        dispatched_users = next(users_dispatcher)
        delta = time.perf_counter() - ts
        self.assertTrue(0 <= delta <= _TOLERANCE, delta)
        self.assertDictEqual(_aggregate_dispatched_users(dispatched_users), {"User1": 1, "User2": 1, "User3": 1})
        self.assertEqual(_user_count_on_worker(dispatched_users, worker_nodes[0].id), 1)
        self.assertEqual(_user_count_on_worker(dispatched_users, worker_nodes[1].id), 1)
        self.assertEqual(_user_count_on_worker(dispatched_users, worker_nodes[2].id), 1)

        # Dispatch iteration 2
        ts = time.perf_counter()
        dispatched_users = next(users_dispatcher)
        delta = time.perf_counter() - ts
        self.assertTrue(sleep_time - _TOLERANCE <= delta <= sleep_time + _TOLERANCE, delta)
        self.assertDictEqual(_aggregate_dispatched_users(dispatched_users), {"User1": 3, "User2": 1, "User3": 2})
        self.assertEqual(_user_count_on_worker(dispatched_users, worker_nodes[0].id), 2)
        self.assertEqual(_user_count_on_worker(dispatched_users, worker_nodes[1].id), 2)
        self.assertEqual(_user_count_on_worker(dispatched_users, worker_nodes[2].id), 2)

        self.assertFalse(users_dispatcher._rebalance)

        users_dispatcher.remove_worker(worker_nodes[1])

        self.assertTrue(users_dispatcher._rebalance)
        self.assertEqual(
            [
                worker_node.id
                for worker_node in users_dispatcher._FixedUsersDispatcher__sticky_tag_to_workers.get("foo", [])  # type: ignore
            ],
            ["1"],
        )
        self.assertEqual(
            [
                worker_node.id
                for worker_node in users_dispatcher._FixedUsersDispatcher__sticky_tag_to_workers.get("bar", [])  # type: ignore
            ],
            ["3"],
        )

        # Re-balance
        ts = time.perf_counter()
        dispatched_users = next(users_dispatcher)
        delta = time.perf_counter() - ts
        self.assertTrue(0 <= delta <= _TOLERANCE, f"Expected re-balance dispatch to be instantaneous but got {delta}s")
        self.assertDictEqual(_aggregate_dispatched_users(dispatched_users), {"User1": 3, "User2": 1, "User3": 2})
        self.assertEqual(_user_count_on_worker(dispatched_users, worker_nodes[0].id), 4)
        self.assertEqual(_user_count_on_worker(dispatched_users, worker_nodes[2].id), 2)

        self.assertFalse(users_dispatcher._rebalance)

        # Dispatch iteration 3
        ts = time.perf_counter()
        dispatched_users = next(users_dispatcher)
        delta = time.perf_counter() - ts
        self.assertTrue(sleep_time - _TOLERANCE <= delta <= sleep_time + _TOLERANCE, delta)
        self.assertDictEqual(_aggregate_dispatched_users(dispatched_users), {"User1": 4, "User2": 2, "User3": 3})
        self.assertEqual(_user_count_on_worker(dispatched_users, worker_nodes[0].id), 6)
        self.assertEqual(_user_count_on_worker(dispatched_users, worker_nodes[2].id), 3)


if __name__ == "__main__":
    unittest.main()<|MERGE_RESOLUTION|>--- conflicted
+++ resolved
@@ -1,22 +1,17 @@
 from __future__ import annotations
-<<<<<<< HEAD
-import time
-import unittest
+
+from locust import User
+from locust.dispatch import FixedUsersDispatcher, UsersDispatcher, WeightedUsersDispatcher
+from locust.runners import WorkerNode
+from locust.test.util import ANY, clear_all_functools_lru_cache
+
 import itertools
-from operator import attrgetter
-from typing import Iterator
-=======
->>>>>>> 13a76d6c
-
-from locust import User
-from locust.dispatch import UsersDispatcher, WeightedUsersDispatcher, FixedUsersDispatcher
-from locust.runners import WorkerNode
-from locust.test.util import clear_all_functools_lru_cache, ANY
-from parameterized import parameterized_class
-
 import time
 import unittest
 from operator import attrgetter
+from typing import Iterator
+
+from parameterized import parameterized_class
 
 _TOLERANCE = 0.025
 

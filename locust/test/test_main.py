from __future__ import annotations

import json
import os
import platform
<<<<<<< HEAD
import unittest
import socket
import psutil

=======
import pty
>>>>>>> 7d02960b
import signal
import socket
import subprocess
import sys
import textwrap
import unittest
from subprocess import DEVNULL, PIPE, STDOUT
from tempfile import TemporaryDirectory
from unittest import TestCase

import gevent
import psutil
import requests

from .mock_locustfile import MOCK_LOCUSTFILE_CONTENT, mock_locustfile
from .util import get_free_tcp_port, patch_env, temporary_file

localhost_hostname = "localhost" if os.name == "nt" else "0.0.0.0"


def is_port_in_use(port: int) -> bool:
    with socket.socket(socket.AF_INET, socket.SOCK_STREAM) as s:
        return s.connect_ex(("localhost", port)) == 0


MOCK_LOCUSTFILE_CONTENT_A = textwrap.dedent(
    """
    from locust import User, task, constant, events
    class TestUser1(User):
        wait_time = constant(1)
        @task
        def my_task(self):
            print("running my_task()")
"""
)
MOCK_LOCUSTFILE_CONTENT_B = textwrap.dedent(
    """
    from locust import User, task, constant, events
    class TestUser2(User):
        wait_time = constant(1)
        @task
        def my_task(self):
            print("running my_task()")
"""
)


class ProcessIntegrationTest(TestCase):
    def setUp(self):
        super().setUp()
        self.timeout = gevent.Timeout(10)
        self.timeout.start()

    def tearDown(self):
        self.timeout.cancel()
        super().tearDown()

    def assert_run(self, cmd: list[str], timeout: int = 5) -> subprocess.CompletedProcess[str]:
        out = subprocess.run(cmd, capture_output=True, text=True, timeout=timeout)
        self.assertEqual(0, out.returncode, f"locust run failed with exit code {out.returncode}:\n{out.stderr}")
        return out


class StandaloneIntegrationTests(ProcessIntegrationTest):
    def test_help_arg(self):
        output = subprocess.check_output(
            ["locust", "--help"],
            stderr=subprocess.STDOUT,
            timeout=5,
            text=True,
        ).strip()
        self.assertTrue(output.startswith("Usage: locust [options] [UserClass"))
        self.assertIn("Common options:", output)
        self.assertIn("-f <filename>, --locustfile <filename>", output)
        self.assertIn("Logging options:", output)
        self.assertIn("--skip-log-setup      Disable Locust's logging setup.", output)

    @unittest.skipIf(os.name == "nt", reason="Doesnt work on windows and I can't be bothered to fix it")
    def test_custom_arguments(self):
        port = get_free_tcp_port()
        with temporary_file(
            content=textwrap.dedent(
                """
            from locust import User, task, constant, events
            @events.init_command_line_parser.add_listener
            def _(parser, **kw):
                parser.add_argument("--custom-string-arg")

            class TestUser(User):
                wait_time = constant(10)
                @task
                def my_task(self):
                    print(self.environment.parsed_options.custom_string_arg)
        """
            )
        ) as file_path:
            # print(subprocess.check_output(["cat", file_path]))
            proc = subprocess.Popen(
                ["locust", "-f", file_path, "--custom-string-arg", "command_line_value", "--web-port", str(port)],
                stdout=PIPE,
                stderr=PIPE,
                text=True,
            )
            gevent.sleep(1)

        requests.post(
            "http://127.0.0.1:%i/swarm" % port,
            data={"user_count": 1, "spawn_rate": 1, "host": "https://localhost", "custom_string_arg": "web_form_value"},
        )
        gevent.sleep(1)

        proc.send_signal(signal.SIGTERM)
        stdout, stderr = proc.communicate(timeout=3)
        self.assertIn("Starting Locust", stderr)
        self.assertRegex(stderr, r".*Shutting down[\S\s]*Aggregated.*", "no stats table printed after shutting down")
        self.assertNotRegex(stderr, r".*Aggregated[\S\s]*Shutting down.*", "stats table printed BEFORE shutting down")
        self.assertNotIn("command_line_value", stdout)
        self.assertIn("web_form_value", stdout)

    @unittest.skipIf(
        os.name == "nt",
        reason="Stdout never arrives in windows when the process is killed with sigterm for some reason",
    )
    def test_custom_arguments_in_file(self):
        with temporary_file(
            content=textwrap.dedent(
                """
            from locust import User, task, constant, events
            @events.init_command_line_parser.add_listener
            def _(parser, **kw):
                parser.add_argument("--custom-string-arg")

            class TestUser(User):
                wait_time = constant(10)
                @task
                def my_task(self):
                    print(self.environment.parsed_options.custom_string_arg)
        """
            )
        ) as file_path:
            try:
                with open("locust.conf", "w") as conf_file:
                    conf_file.write("custom-string-arg config_file_value")
                proc = subprocess.Popen(
                    ["locust", "-f", file_path, "--autostart"],
                    stdout=PIPE,
                    stderr=PIPE,
                    text=True,
                )
                gevent.sleep(1)
            finally:
                os.remove("locust.conf")

        proc.send_signal(signal.SIGTERM)
        stdout, stderr = proc.communicate(timeout=3)
        self.assertIn("Starting Locust", stderr)
        self.assertIn("config_file_value", stdout)

    @unittest.skipIf(os.name == "nt", reason="Signal handling on windows is super strange.")
    def test_custom_exit_code(self):
        with temporary_file(
            content=textwrap.dedent(
                """
            from locust import User, task, constant, events
            @events.quitting.add_listener
            def _(environment, **kw):
                environment.process_exit_code = 42
            @events.quit.add_listener
            def _(exit_code, **kw):
                print(f"Exit code in quit event {exit_code}")
            class TestUser(User):
                wait_time = constant(3)
                @task
                def my_task(self):
                    print("running my_task()")
        """
            )
        ) as file_path:
            proc = subprocess.Popen(["locust", "-f", file_path], stdout=PIPE, stderr=PIPE, text=True)
            gevent.sleep(1)
            proc.send_signal(signal.SIGTERM)
            stdout, stderr = proc.communicate()
            self.assertIn("Starting web interface at", stderr)
            self.assertIn("Starting Locust", stderr)
            self.assertIn("Shutting down (exit code 42)", stderr)
            self.assertIn("Exit code in quit event 42", stdout)
            self.assertEqual(42, proc.returncode)

    def test_webserver(self):
        with temporary_file(
            content=textwrap.dedent(
                """
            from locust import User, task, constant, events
            class TestUser(User):
                wait_time = constant(3)
                @task
                def my_task(self):
                    print("running my_task()")
        """
            )
        ) as file_path:
            proc = subprocess.Popen(["locust", "-f", file_path], stdout=PIPE, stderr=PIPE, text=True)
            gevent.sleep(1)
            proc.send_signal(signal.SIGTERM)
            stdout, stderr = proc.communicate()
            self.assertIn("Starting web interface at", stderr)
            self.assertNotIn("Locust is running with the UserClass Picker Enabled", stderr)
            self.assertIn("Starting Locust", stderr)
            if os.name != "nt":
                self.assertIn("Shutting down (exit code 0)", stderr)
                self.assertEqual(0, proc.returncode)

    def test_percentile_parameter(self):
        port = get_free_tcp_port()
        with temporary_file(
            content=textwrap.dedent(
                """
            from locust import User, task, constant, events
            from locust.stats import PERCENTILES_TO_CHART
            PERCENTILES_TO_CHART[0] = 0.9
            PERCENTILES_TO_CHART[1] = 0.4
            class TestUser(User):
                wait_time = constant(3)
                @task
                def my_task(self):
                    print("running my_task()")
        """
            )
        ) as file_path:
            proc = subprocess.Popen(
                ["locust", "-f", file_path, "--web-port", str(port), "--autostart"], stdout=PIPE, stderr=PIPE, text=True
            )
            gevent.sleep(1)
            response = requests.get(f"http://localhost:{port}/")
            self.assertEqual(200, response.status_code)
            proc.send_signal(signal.SIGTERM)
            stdout, stderr = proc.communicate()
            self.assertIn("Starting web interface at", stderr)

    def test_percentiles_to_statistics(self):
        port = get_free_tcp_port()
        with temporary_file(
            content=textwrap.dedent(
                """
                from locust import User, task, constant, events
                from locust.stats import PERCENTILES_TO_STATISTICS
                PERCENTILES_TO_STATISTICS = [0.9, 0.99]
                class TestUser(User):
                    wait_time = constant(3)
                    @task
                    def my_task(self):
                        print("running my_task()")
            """
            )
        ) as file_path:
            proc = subprocess.Popen(
                ["locust", "-f", file_path, "--web-port", str(port), "--autostart", "--modern-ui"],
                stdout=PIPE,
                stderr=PIPE,
                text=True,
            )
            gevent.sleep(1)
            response = requests.get(f"http://localhost:{port}/")
            self.assertEqual(200, response.status_code)
            proc.send_signal(signal.SIGTERM)
            stdout, stderr = proc.communicate()
            self.assertIn("Starting web interface at", stderr)

    def test_invalid_percentile_parameter(self):
        with temporary_file(
            content=textwrap.dedent(
                """
            from locust import User, task, constant, events
            from locust.stats import PERCENTILES_TO_CHART
            PERCENTILES_TO_CHART[0] = 1.2
            class TestUser(User):
                wait_time = constant(3)
                @task
                def my_task(self):
                    print("running my_task()")
        """
            )
        ) as file_path:
            proc = subprocess.Popen(["locust", "-f", file_path, "--autostart"], stdout=PIPE, stderr=PIPE, text=True)
            gevent.sleep(1)
            stdout, stderr = proc.communicate()
            self.assertIn("parameter need to be float and value between. 0 < percentile < 1 Eg 0.95", stderr)
            self.assertEqual(1, proc.returncode)

    def test_webserver_multiple_locustfiles(self):
        with mock_locustfile(content=MOCK_LOCUSTFILE_CONTENT_A) as mocked1:
            with mock_locustfile(content=MOCK_LOCUSTFILE_CONTENT_B) as mocked2:
                proc = subprocess.Popen(
                    ["locust", "-f", f"{mocked1.file_path},{mocked2.file_path}"], stdout=PIPE, stderr=PIPE, text=True
                )
                gevent.sleep(1)
                proc.send_signal(signal.SIGTERM)
                stdout, stderr = proc.communicate()
                self.assertIn("Starting web interface at", stderr)
                self.assertNotIn("Locust is running with the UserClass Picker Enabled", stderr)
                self.assertIn("Starting Locust", stderr)
                if os.name != "nt":
                    self.assertIn("Shutting down (exit code 0)", stderr)
                    self.assertEqual(0, proc.returncode)

    def test_webserver_multiple_locustfiles_in_directory(self):
        with TemporaryDirectory() as temp_dir:
            with mock_locustfile(content=MOCK_LOCUSTFILE_CONTENT_A, dir=temp_dir):
                with mock_locustfile(content=MOCK_LOCUSTFILE_CONTENT_B, dir=temp_dir):
                    proc = subprocess.Popen(["locust", "-f", temp_dir], stdout=PIPE, stderr=PIPE, text=True)
                    gevent.sleep(1)
                    proc.send_signal(signal.SIGTERM)
                    stdout, stderr = proc.communicate()
                    self.assertIn("Starting web interface at", stderr)
                    self.assertNotIn("Locust is running with the UserClass Picker Enabled", stderr)
                    self.assertIn("Starting Locust", stderr)
                    if os.name != "nt":
                        self.assertIn("Shutting down (exit code 0)", stderr)
                        self.assertEqual(0, proc.returncode)

    def test_webserver_multiple_locustfiles_with_shape(self):
        content = textwrap.dedent(
            """
            from locust import User, task, between
            class TestUser2(User):
                wait_time = between(2, 4)
                @task
                def my_task(self):
                    print("running my_task() again")
            """
        )
        with mock_locustfile(content=content) as mocked1:
            with temporary_file(
                content=textwrap.dedent(
                    """
                from locust import User, task, between, LoadTestShape
                class LoadTestShape(LoadTestShape):
                    def tick(self):
                        run_time = self.get_run_time()
                        if run_time < 2:
                            return (10, 1)

                        return None

                class TestUser(User):
                    wait_time = between(2, 4)
                    @task
                    def my_task(self):
                        print("running my_task()")
            """
                )
            ) as mocked2:
                proc = subprocess.Popen(
                    ["locust", "-f", f"{mocked1.file_path},{mocked2}"], stdout=PIPE, stderr=PIPE, text=True
                )
                gevent.sleep(1)
                proc.send_signal(signal.SIGTERM)
                stdout, stderr = proc.communicate()
                self.assertIn("Starting web interface at", stderr)
                self.assertNotIn("Locust is running with the UserClass Picker Enabled", stderr)
                self.assertIn("Starting Locust", stderr)
                if os.name != "nt":
                    self.assertIn("Shutting down (exit code 0)", stderr)
                    self.assertEqual(0, proc.returncode)

    def test_default_headless_spawn_options(self):
        with mock_locustfile() as mocked:
            proc = subprocess.Popen(
                [
                    "locust",
                    "-f",
                    mocked.file_path,
                    "--host",
                    "https://test.com/",
                    "--run-time",
                    "1s",
                    "--headless",
                    "--loglevel",
                    "DEBUG",
                    "--exit-code-on-error",
                    "0",
                    # just to test --stop-timeout argument parsing, doesnt actually validate its function:
                    "--stop-timeout",
                    "1s",
                ],
                stdout=PIPE,
                stderr=PIPE,
                text=True,
            )
            stdout, stderr = proc.communicate(timeout=4)
            self.assertNotIn("Traceback", stderr)
            self.assertIn('Spawning additional {"UserSubclass": 1} ({"UserSubclass": 0} already running)...', stderr)
            self.assertEqual(0, proc.returncode)

    def test_invalid_stop_timeout_string(self):
        with mock_locustfile() as mocked:
            proc = subprocess.Popen(
                [
                    "locust",
                    "-f",
                    mocked.file_path,
                    "--host",
                    "https://test.com/",
                    "--stop-timeout",
                    "asdf1",
                ],
                stdout=PIPE,
                stderr=PIPE,
                text=True,
            )
            stdout, stderr = proc.communicate()
            self.assertIn("ERROR/locust.main: Valid --stop-timeout formats are", stderr)
            self.assertEqual(1, proc.returncode)

    def test_headless_spawn_options_wo_run_time(self):
        with mock_locustfile() as mocked:
            proc = subprocess.Popen(
                [
                    "locust",
                    "-f",
                    mocked.file_path,
                    "--host",
                    "https://test.com/",
                    "--headless",
                    "--exit-code-on-error",
                    "0",
                ],
                stdout=PIPE,
                stderr=PIPE,
                text=True,
            )
            gevent.sleep(1)
            proc.send_signal(signal.SIGTERM)
            stdout, stderr = proc.communicate()
            self.assertIn("Starting Locust", stderr)
            self.assertIn("No run time limit set, use CTRL+C to interrupt", stderr)
            self.assertIn("All users spawned", stderr)
            if os.name != "nt":  # messy signal handling...
                self.assertIn("Shutting down (exit code 0)", stderr)
                self.assertEqual(0, proc.returncode)

    def test_run_headless_with_multiple_locustfiles(self):
        with TemporaryDirectory() as temp_dir:
            with mock_locustfile(dir=temp_dir):
                with temporary_file(
                    content=textwrap.dedent(
                        """
                    from locust import User, task, constant, events
                    class TestUser(User):
                        wait_time = constant(1)
                        @task
                        def my_task(self):
                            print("running my_task()")
                """
                    ),
                    dir=temp_dir,
                ):
                    proc = subprocess.Popen(
                        [
                            "locust",
                            "-f",
                            temp_dir,
                            "--headless",
                            "-u",
                            "2",
                            "--exit-code-on-error",
                            "0",
                        ],
                        stdout=PIPE,
                        stderr=PIPE,
                        text=True,
                    )
                    gevent.sleep(3)
                    proc.send_signal(signal.SIGTERM)
                    stdout, stderr = proc.communicate()
                    self.assertIn("Starting Locust", stderr)
                    self.assertIn("All users spawned:", stderr)
                    self.assertIn('"TestUser": 1', stderr)
                    self.assertIn('"UserSubclass": 1', stderr)
                    if os.name != "nt":  # messy signal handling...
                        self.assertIn("Shutting down (exit code 0)", stderr)
                        self.assertEqual(0, proc.returncode)

    @unittest.skipIf(sys.version_info < (3, 9), reason="dies in 3.8 on GH and I cant be bothered to investigate it")
    def test_default_headless_spawn_options_with_shape(self):
        content = MOCK_LOCUSTFILE_CONTENT + textwrap.dedent(
            """
            class LoadTestShape(LoadTestShape):
                def tick(self):
                    run_time = self.get_run_time()
                    if run_time < 2:
                        return (10, 1)

                    return None
            """
        )
        with mock_locustfile(content=content) as mocked:
            proc = subprocess.Popen(
                [
                    "locust",
                    "-f",
                    mocked.file_path,
                    "--host",
                    "https://test.com/",
                    "--headless",
                    "--exit-code-on-error",
                    "0",
                ],
                stdout=PIPE,
                stderr=PIPE,
                text=True,
            )

            try:
                success = True
                _, stderr = proc.communicate(timeout=5)
            except subprocess.TimeoutExpired:
                success = False
                proc.send_signal(signal.SIGTERM)
                _, stderr = proc.communicate()

            proc.send_signal(signal.SIGTERM)
            _, stderr = proc.communicate()
            self.assertIn("Shape test updating to 10 users at 1.00 spawn rate", stderr)
            self.assertTrue(success, "Got timeout and had to kill the process")
            # ensure stats printer printed at least one report before shutting down and that there was a final report printed as well
            self.assertRegex(stderr, r".*Aggregated[\S\s]*Shutting down[\S\s]*Aggregated.*")
            if os.name != "nt":
                self.assertIn("Shutting down (exit code 0)", stderr)
                self.assertEqual(0, proc.returncode)

    def test_run_headless_with_multiple_locustfiles_with_shape(self):
        content = textwrap.dedent(
            """
            from locust import User, task, between
            class TestUser2(User):
                wait_time = between(2, 4)
                @task
                def my_task(self):
                    print("running my_task() again")
            """
        )
        with mock_locustfile(content=content) as mocked1:
            with temporary_file(
                content=textwrap.dedent(
                    """
                from locust import User, task, between, LoadTestShape
                class LoadTestShape(LoadTestShape):
                    def tick(self):
                        run_time = self.get_run_time()
                        if run_time < 2:
                            return (10, 1)

                        return None

                class TestUser(User):
                    wait_time = between(2, 4)
                    @task
                    def my_task(self):
                        print("running my_task()")
            """
                )
            ) as mocked2:
                proc = subprocess.Popen(
                    [
                        "locust",
                        "-f",
                        f"{mocked1.file_path},{mocked2}",
                        "--host",
                        "https://test.com/",
                        "--headless",
                        "--exit-code-on-error",
                        "0",
                    ],
                    stdout=PIPE,
                    stderr=PIPE,
                    text=True,
                )

                try:
                    success = True
                    _, stderr = proc.communicate(timeout=5)
                except subprocess.TimeoutExpired:
                    success = False

                proc.send_signal(signal.SIGTERM)
                _, stderr = proc.communicate()
                self.assertIn("Shape test updating to 10 users at 1.00 spawn rate", stderr)
                self.assertTrue(success, "Got timeout and had to kill the process")
                # ensure stats printer printed at least one report before shutting down and that there was a final report printed as well
                self.assertRegex(stderr, r".*Aggregated[\S\s]*Shutting down[\S\s]*Aggregated.*")
                if os.name != "nt":
                    self.assertIn("Shutting down (exit code 0)", stderr)
                    self.assertEqual(0, proc.returncode)

    @unittest.skipIf(os.name == "nt", reason="Signal handling on windows is super strange.")
    def test_autostart_wo_run_time(self):
        port = get_free_tcp_port()
        with mock_locustfile() as mocked:
            proc = subprocess.Popen(
                [
                    "locust",
                    "-f",
                    mocked.file_path,
                    "--web-port",
                    str(port),
                    "--autostart",
                ],
                stdout=PIPE,
                stderr=PIPE,
                text=True,
            )
            gevent.sleep(1.9)
            try:
                response = requests.get(f"http://{localhost_hostname}:{port}/")
            except Exception:
                pass
            self.assertEqual(200, response.status_code)
            proc.send_signal(signal.SIGTERM)
            stdout, stderr = proc.communicate()
            self.assertIn("Starting Locust", stderr)
            self.assertIn("No run time limit set, use CTRL+C to interrupt", stderr)
            self.assertIn("Shutting down ", stderr)
            self.assertNotIn("Traceback", stderr)
            # check response afterwards, because it really isn't as informative as stderr
            self.assertEqual(200, response.status_code)
            self.assertIn('<body class="running">', response.text)

    def test_autostart_w_run_time(self):
        port = get_free_tcp_port()
        with mock_locustfile() as mocked:
            proc = subprocess.Popen(
                [
                    "locust",
                    "-f",
                    mocked.file_path,
                    "--web-port",
                    str(port),
                    "-t",
                    "2",
                    "--autostart",
                    "--autoquit",
                    "1",
                ],
                stdout=PIPE,
                stderr=PIPE,
                text=True,
            )
            gevent.sleep(1.9)
            try:
                response = requests.get(f"http://{localhost_hostname}:{port}/")
            except Exception:
                pass
            _, stderr = proc.communicate(timeout=2)
            self.assertIn("Starting Locust", stderr)
            self.assertIn("Run time limit set to 2 seconds", stderr)
            self.assertIn("Shutting down ", stderr)
            self.assertNotIn("Traceback", stderr)
            # check response afterwards, because it really isn't as informative as stderr
            self.assertEqual(200, response.status_code)
            self.assertIn('<body class="running">', response.text)

    @unittest.skipIf(os.name == "nt", reason="Signal handling on windows is super strange.")
    def test_run_autostart_with_multiple_locustfiles(self):
        with TemporaryDirectory() as temp_dir:
            with mock_locustfile(dir=temp_dir):
                with temporary_file(
                    content=textwrap.dedent(
                        """
                    from locust import User, task, constant, events
                    class TestUser(User):
                        wait_time = constant(1)
                        @task
                        def my_task(self):
                            print("running my_task()")
                """
                    ),
                    dir=temp_dir,
                ):
                    proc = subprocess.Popen(
                        [
                            "locust",
                            "-f",
                            temp_dir,
                            "--autostart",
                            "-u",
                            "2",
                            "--exit-code-on-error",
                            "0",
                        ],
                        stdout=PIPE,
                        stderr=PIPE,
                        text=True,
                    )
                    gevent.sleep(3)
                    proc.send_signal(signal.SIGTERM)
                    stdout, stderr = proc.communicate()
                    self.assertIn("Starting Locust", stderr)
                    self.assertIn("All users spawned:", stderr)
                    self.assertIn('"TestUser": 1', stderr)
                    self.assertIn('"UserSubclass": 1', stderr)
                    if os.name != "nt":
                        self.assertIn("Shutting down (exit code 0)", stderr)
                        self.assertEqual(0, proc.returncode)

    def test_autostart_w_load_shape(self):
        port = get_free_tcp_port()
        with mock_locustfile(
            content=MOCK_LOCUSTFILE_CONTENT
            + textwrap.dedent(
                """
            from locust import LoadTestShape
            class LoadTestShape(LoadTestShape):
                def tick(self):
                    run_time = self.get_run_time()
                    if run_time < 2:
                        return (10, 1)

                    return None
            """
            )
        ) as mocked:
            proc = subprocess.Popen(
                [
                    "locust",
                    "-f",
                    mocked.file_path,
                    "--web-port",
                    str(port),
                    "--autostart",
                    "--autoquit",
                    "2",
                ],
                stdout=PIPE,
                stderr=PIPE,
                text=True,
            )
            gevent.sleep(1.9)
            response = requests.get(f"http://{localhost_hostname}:{port}/")
            try:
                success = True
                _, stderr = proc.communicate(timeout=5)
            except subprocess.TimeoutExpired:
                success = False
                proc.send_signal(signal.SIGTERM)
                _, stderr = proc.communicate()

            self.assertIn("Starting Locust", stderr)
            self.assertIn("Shape test starting", stderr)
            self.assertIn("Shutting down ", stderr)
            self.assertIn("autoquit time reached", stderr)
            # check response afterwards, because it really isn't as informative as stderr
            self.assertEqual(200, response.status_code)
            self.assertIn('<body class="spawning">', response.text)
            self.assertTrue(success, "got timeout and had to kill the process")

    def test_autostart_multiple_locustfiles_with_shape(self):
        port = get_free_tcp_port()
        content = textwrap.dedent(
            """
            from locust import User, task, between
            class TestUser2(User):
                wait_time = between(2, 4)
                @task
                def my_task(self):
                    print("running my_task() again")
            """
        )
        with mock_locustfile(content=content) as mocked1:
            with temporary_file(
                content=textwrap.dedent(
                    """
                from locust import User, task, between, LoadTestShape
                class LoadTestShape(LoadTestShape):
                    def tick(self):
                        run_time = self.get_run_time()
                        if run_time < 2:
                            return (10, 1)

                        return None

                class TestUser(User):
                    wait_time = between(2, 4)
                    @task
                    def my_task(self):
                        print("running my_task()")
            """
                )
            ) as mocked2:
                proc = subprocess.Popen(
                    [
                        "locust",
                        "-f",
                        f"{mocked1.file_path},{mocked2}",
                        "--web-port",
                        str(port),
                        "--autostart",
                        "--autoquit",
                        "2",
                    ],
                    stdout=PIPE,
                    stderr=PIPE,
                    text=True,
                )
                gevent.sleep(1.9)
                response = requests.get(f"http://{localhost_hostname}:{port}/")
                try:
                    success = True
                    _, stderr = proc.communicate(timeout=5)
                except subprocess.TimeoutExpired:
                    success = False
                    proc.send_signal(signal.SIGTERM)
                    _, stderr = proc.communicate()

                self.assertIn("Starting Locust", stderr)
                self.assertIn("Shape test starting", stderr)
                self.assertIn("Shutting down ", stderr)
                self.assertIn("autoquit time reached", stderr)
                # check response afterwards, because it really isn't as informative as stderr
                self.assertEqual(200, response.status_code)
                self.assertIn('<body class="spawning">', response.text)
                self.assertTrue(success, "got timeout and had to kill the process")

    @unittest.skipIf(os.name == "nt", reason="Too messy on Windows")
    def test_web_options(self):
        port = get_free_tcp_port()
        if platform.system() == "Darwin":
            # MacOS only sets up the loopback interface for 127.0.0.1 and not for 127.*.*.*
            interface = "127.0.0.1"
        else:
            interface = "127.0.0.2"
        with mock_locustfile() as mocked:
            proc = subprocess.Popen(
                ["locust", "-f", mocked.file_path, "--web-host", interface, "--web-port", str(port)],
                stdout=PIPE,
                stderr=PIPE,
            )
            gevent.sleep(1)
            self.assertEqual(200, requests.get("http://%s:%i/" % (interface, port), timeout=1).status_code)
            proc.terminate()

        with mock_locustfile() as mocked:
            proc = subprocess.Popen(
                [
                    "locust",
                    "-f",
                    mocked.file_path,
                    "--web-host",
                    "*",
                    "--web-port",
                    str(port),
                ],
                stdout=PIPE,
                stderr=PIPE,
            )
            gevent.sleep(1)
            self.assertEqual(200, requests.get("http://127.0.0.1:%i/" % port, timeout=1).status_code)
            proc.terminate()

    @unittest.skipIf(os.name == "nt", reason="import pty crashes on windows for some reason and I can't be bothered...")
    def test_input(self):
        import pty

        LOCUSTFILE_CONTENT = textwrap.dedent(
            """
        from locust import User, TaskSet, task, between

        class UserSubclass(User):
            wait_time = between(0.2, 0.8)
            @task
            def t(self):
                print("Test task is running")
        """
        )
        with mock_locustfile(content=LOCUSTFILE_CONTENT) as mocked:
            stdin_m, stdin_s = pty.openpty()
            stdin = os.fdopen(stdin_m, "wb", 0)

            proc = subprocess.Popen(
                " ".join(
                    [
                        "locust",
                        "-f",
                        mocked.file_path,
                        "--headless",
                        "--run-time",
                        "7s",
                        "-u",
                        "0",
                        "--loglevel",
                        "INFO",
                    ]
                ),
                stderr=STDOUT,
                stdin=stdin_s,
                stdout=PIPE,
                shell=True,
                text=True,
            )
            gevent.sleep(1)

            stdin.write(b"w")
            gevent.sleep(1)
            stdin.write(b"W")
            gevent.sleep(1)
            stdin.write(b"s")
            gevent.sleep(1)
            stdin.write(b"S")
            gevent.sleep(1)

            # This should not do anything since we are already at zero users
            stdin.write(b"S")
            gevent.sleep(1)

            output = proc.communicate()[0]
            stdin.close()
            self.assertIn("Ramping to 1 users at a rate of 100.00 per second", output)
            self.assertIn('All users spawned: {"UserSubclass": 1} (1 total users)', output)
            self.assertIn("Ramping to 11 users at a rate of 100.00 per second", output)
            self.assertIn('All users spawned: {"UserSubclass": 11} (11 total users)', output)
            self.assertIn("Ramping to 10 users at a rate of 100.00 per second", output)
            self.assertIn('All users spawned: {"UserSubclass": 10} (10 total users)', output)
            self.assertIn("Ramping to 0 users at a rate of 100.00 per second", output)
            self.assertIn('All users spawned: {"UserSubclass": 0} (0 total users)', output)
            self.assertIn("Test task is running", output)
            # ensure stats printer printed at least one report before shutting down and that there was a final report printed as well
            self.assertRegex(output, r".*Aggregated[\S\s]*Shutting down[\S\s]*Aggregated.*")
            self.assertIn("Shutting down (exit code 0)", output)
            self.assertEqual(0, proc.returncode)

    def test_spawning_with_fixed(self):
        LOCUSTFILE_CONTENT = textwrap.dedent(
            """
        from locust import User, task, constant

        class User1(User):
            fixed_count = 2
            wait_time = constant(1)

            @task
            def t(self):
                print("Test task is running")

        class User2(User):
            wait_time = constant(1)
            @task
            def t(self):
                print("Test task is running")

        class User3(User):
            wait_time = constant(1)
            @task
            def t(self):
                print("Test task is running")
        """
        )
        with mock_locustfile(content=LOCUSTFILE_CONTENT) as mocked:
            proc = subprocess.Popen(
                " ".join(
                    [
                        "locust",
                        "-f",
                        mocked.file_path,
                        "--headless",
                        "--run-time",
                        "5s",
                        "-u",
                        "10",
                        "-r",
                        "10",
                        "--loglevel",
                        "INFO",
                    ]
                ),
                stderr=STDOUT,
                stdout=PIPE,
                shell=True,
                text=True,
            )

            output = proc.communicate()[0]
            self.assertIn("Ramping to 10 users at a rate of 10.00 per second", output)
            self.assertIn('All users spawned: {"User1": 2, "User2": 4, "User3": 4} (10 total users)', output)
            self.assertIn("Test task is running", output)
            # ensure stats printer printed at least one report before shutting down and that there was a final report printed as well
            self.assertRegex(output, r".*Aggregated[\S\s]*Shutting down[\S\s]*Aggregated.*")
            self.assertIn("Shutting down (exit code 0)", output)
            self.assertEqual(0, proc.returncode)

    def test_spawing_with_fixed_multiple_locustfiles(self):
        with mock_locustfile(content=MOCK_LOCUSTFILE_CONTENT_A) as mocked1:
            with mock_locustfile(content=MOCK_LOCUSTFILE_CONTENT_B) as mocked2:
                proc = subprocess.Popen(
                    " ".join(
                        [
                            "locust",
                            "-f",
                            f"{mocked1.file_path},{mocked2.file_path}",
                            "--headless",
                            "--run-time",
                            "5s",
                            "-u",
                            "10",
                            "-r",
                            "10",
                            "--loglevel",
                            "INFO",
                        ]
                    ),
                    stderr=STDOUT,
                    stdout=PIPE,
                    shell=True,
                    text=True,
                )

                output = proc.communicate()[0]
                self.assertIn("Ramping to 10 users at a rate of 10.00 per second", output)
                self.assertIn('All users spawned: {"TestUser1": 5, "TestUser2": 5} (10 total users)', output)
                self.assertIn("running my_task()", output)
                # ensure stats printer printed at least one report before shutting down and that there was a final report printed as well
                self.assertRegex(output, r".*Aggregated[\S\s]*Shutting down[\S\s]*Aggregated.*")
                self.assertIn("Shutting down (exit code 0)", output)
                self.assertEqual(0, proc.returncode)

    def test_command_line_user_selection(self):
        LOCUSTFILE_CONTENT = textwrap.dedent(
            """
        from locust import User, task, constant

        class User1(User):
            wait_time = constant(1)
            @task
            def t(self):
                print("User1 is running")

        class User2(User):
            wait_time = constant(1)
            @task
            def t(self):
                print("User2 is running")

        class User3(User):
            wait_time = constant(1)
            @task
            def t(self):
                print("User3 is running")
        """
        )
        with mock_locustfile(content=LOCUSTFILE_CONTENT) as mocked:
            proc = subprocess.Popen(
                " ".join(
                    [
                        "locust",
                        "-f",
                        mocked.file_path,
                        "--headless",
                        "--run-time",
                        "2s",
                        "-u",
                        "5",
                        "-r",
                        "10",
                        "User2",
                        "User3",
                    ]
                ),
                stderr=STDOUT,
                stdout=PIPE,
                shell=True,
                text=True,
            )

            output = proc.communicate()[0]
            self.assertNotIn("User1 is running", output)
            self.assertIn("User2 is running", output)
            self.assertIn("User3 is running", output)
            self.assertEqual(0, proc.returncode)

    def test_html_report_option(self):
        with mock_locustfile() as mocked:
            with temporary_file("", suffix=".html") as html_report_file_path:
                try:
                    output = subprocess.check_output(
                        [
                            "locust",
                            "-f",
                            mocked.file_path,
                            "--host",
                            "https://test.com/",
                            "--run-time",
                            "2s",
                            "--headless",
                            "--exit-code-on-error",
                            "0",
                            "--html",
                            html_report_file_path,
                        ],
                        stderr=subprocess.STDOUT,
                        timeout=10,
                        text=True,
                    ).strip()
                except subprocess.CalledProcessError as e:
                    raise AssertionError(f"Running locust command failed. Output was:\n\n{e.stdout}") from e

                with open(html_report_file_path, encoding="utf-8") as f:
                    html_report_content = f.read()

        # make sure title appears in the report
        _, locustfile = os.path.split(mocked.file_path)
        self.assertIn(f"<title>Test Report for {locustfile}</title>", html_report_content)
        self.assertIn(f"<p>Script: <span>{locustfile}</span></p>", html_report_content)

        # make sure host appears in the report
        self.assertIn("https://test.com/", html_report_content)

        # make sure the charts container appears in the report
        self.assertIn("charts-container", html_report_content)

        self.assertNotIn("Download the Report", html_report_content, "Download report link found in HTML content")

    def test_run_with_userclass_picker(self):
        with temporary_file(content=MOCK_LOCUSTFILE_CONTENT_A) as file1:
            with temporary_file(content=MOCK_LOCUSTFILE_CONTENT_B) as file2:
                proc = subprocess.Popen(
                    ["locust", "-f", f"{file1},{file2}", "--class-picker"],
                    stdout=PIPE,
                    stderr=PIPE,
                    text=True,
                )
                gevent.sleep(1)
                proc.send_signal(signal.SIGTERM)
                stdout, stderr = proc.communicate()

                self.assertIn("Locust is running with the UserClass Picker Enabled", stderr)
                self.assertIn("Starting Locust", stderr)
                self.assertIn("Starting web interface at", stderr)

    def test_error_when_duplicate_userclass_names(self):
        MOCK_LOCUSTFILE_CONTENT_C = textwrap.dedent(
            """
            from locust import User, task, constant, events
            class TestUser1(User):
                wait_time = constant(3)
                @task
                def my_task(self):
                    print("running my_task()")
        """
        )
        with temporary_file(content=MOCK_LOCUSTFILE_CONTENT_A) as file1:
            with temporary_file(content=MOCK_LOCUSTFILE_CONTENT_C) as file2:
                proc = subprocess.Popen(["locust", "-f", f"{file1},{file2}"], stdout=PIPE, stderr=PIPE, text=True)
                gevent.sleep(1)
                stdout, stderr = proc.communicate()

                self.assertIn("Duplicate user class names: TestUser1 is defined", stderr)
                self.assertEqual(1, proc.returncode)

    def test_no_error_when_same_userclass_in_two_files(self):
        with temporary_file(content=MOCK_LOCUSTFILE_CONTENT_A) as file1:
            MOCK_LOCUSTFILE_CONTENT_C = textwrap.dedent(
                f"""
                from {os.path.basename(file1)[:-3]} import TestUser1
            """
            )
            print(MOCK_LOCUSTFILE_CONTENT_C)
            with temporary_file(content=MOCK_LOCUSTFILE_CONTENT_C) as file2:
                proc = subprocess.Popen(
                    ["locust", "-f", f"{file1},{file2}", "-t", "1", "--headless"], stdout=PIPE, stderr=PIPE, text=True
                )
                gevent.sleep(1)
                stdout, stderr = proc.communicate()

                self.assertIn("running my_task", stdout)
                self.assertIn("Shutting down (exit code 0)", stderr)

    def test_error_when_duplicate_shape_class_names(self):
        MOCK_LOCUSTFILE_CONTENT_C = MOCK_LOCUSTFILE_CONTENT_A + textwrap.dedent(
            """
            from locust import LoadTestShape
            class TestShape(LoadTestShape):
                def tick(self):
                    run_time = self.get_run_time()
                    if run_time < 2:
                        return (10, 1)

                    return None
            """
        )
        MOCK_LOCUSTFILE_CONTENT_D = MOCK_LOCUSTFILE_CONTENT_B + textwrap.dedent(
            """
            from locust import LoadTestShape
            class TestShape(LoadTestShape):
                def tick(self):
                    run_time = self.get_run_time()
                    if run_time < 2:
                        return (10, 1)

                    return None
            """
        )
        with temporary_file(content=MOCK_LOCUSTFILE_CONTENT_C) as file1:
            with temporary_file(content=MOCK_LOCUSTFILE_CONTENT_D) as file2:
                proc = subprocess.Popen(["locust", "-f", f"{file1},{file2}"], stdout=PIPE, stderr=PIPE, text=True)
                gevent.sleep(1)
                stdout, stderr = proc.communicate()

                self.assertIn("Duplicate shape classes: TestShape", stderr)
                self.assertEqual(1, proc.returncode)

    def test_error_when_providing_both_run_time_and_a_shape_class(self):
        content = MOCK_LOCUSTFILE_CONTENT + textwrap.dedent(
            """
            from locust import LoadTestShape
            class TestShape(LoadTestShape):
                def tick(self):
                    return None
            """
        )
        with mock_locustfile(content=content) as mocked:
            out = self.assert_run(
                [
                    "locust",
                    "-f",
                    mocked.file_path,
                    "--run-time=1s",
                    "--headless",
                    "--exit-code-on-error",
                    "0",
                ]
            )

            self.assertIn("--run-time, --users or --spawn-rate have no impact on LoadShapes", out.stderr)
            self.assertIn("The following option(s) will be ignored: --run-time", out.stderr)

    def test_shape_class_log_disabled_parameters(self):
        content = MOCK_LOCUSTFILE_CONTENT + textwrap.dedent(
            """
            from locust import LoadTestShape

            class TestShape(LoadTestShape):
                def tick(self):
                    return None
            """
        )
        with mock_locustfile(content=content) as mocked:
            out = self.assert_run(
                [
                    "locust",
                    "--headless",
                    "-f",
                    mocked.file_path,
                    "--exit-code-on-error=0",
                    "--users=1",
                    "--spawn-rate=1",
                ]
            )
            self.assertIn("Shape test starting.", out.stderr)
            self.assertIn("--run-time, --users or --spawn-rate have no impact on LoadShapes", out.stderr)
            self.assertIn("The following option(s) will be ignored: --users, --spawn-rate", out.stderr)

    def test_shape_class_with_use_common_options(self):
        content = MOCK_LOCUSTFILE_CONTENT + textwrap.dedent(
            """
            from locust import LoadTestShape

            class TestShape(LoadTestShape):
                use_common_options = True

                def tick(self):
                    return None
            """
        )
        with mock_locustfile(content=content) as mocked:
            out = self.assert_run(
                [
                    "locust",
                    "-f",
                    mocked.file_path,
                    "--run-time=1s",
                    "--users=1",
                    "--spawn-rate=1",
                    "--headless",
                    "--exit-code-on-error=0",
                ]
            )
            self.assertIn("Shape test starting.", out.stderr)
            self.assertNotIn("--run-time, --users or --spawn-rate have no impact on LoadShapes", out.stderr)
            self.assertNotIn("The following option(s) will be ignored:", out.stderr)

    def test_error_when_locustfiles_directory_is_empty(self):
        with TemporaryDirectory() as temp_dir:
            proc = subprocess.Popen(["locust", "-f", temp_dir], stdout=PIPE, stderr=PIPE, text=True)
            gevent.sleep(1)
            stdout, stderr = proc.communicate()

            self.assertIn(f"Could not find any locustfiles in directory '{temp_dir}'", stderr)
            self.assertEqual(1, proc.returncode)

    def test_error_when_no_tasks_match_tags(self):
        content = """
from locust import HttpUser, TaskSet, task, constant, LoadTestShape, tag
class MyUser(HttpUser):
    host = "http://127.0.0.1:8089"
    wait_time = constant(1)
    @tag("tag1")
    @task
    def task1(self):
        print("task1")
    """
        with mock_locustfile(content=content) as mocked:
            proc = subprocess.Popen(
                [
                    "locust",
                    "-f",
                    mocked.file_path,
                    "--headless",
                    "-t",
                    "1",
                    "--tags",
                    "tag2",
                ],
                stdout=PIPE,
                stderr=PIPE,
                text=True,
            )
            stdout, stderr = proc.communicate()
            self.assertIn("MyUser had no tasks left after filtering", stderr)
            self.assertIn("No tasks defined on MyUser", stderr)
            self.assertEqual(1, proc.returncode)

    @unittest.skipIf(os.name == "nt", reason="Signal handling on windows is super strange.")
    def test_graceful_exit_when_keyboard_interrupt(self):
        with temporary_file(
            content=textwrap.dedent(
                """
                from locust import User, events, task, constant, LoadTestShape
                @events.test_stop.add_listener
                def on_test_stop(environment, **kwargs) -> None:
                    print("Test Stopped")

                class LoadTestShape(LoadTestShape):
                    def tick(self):
                        run_time = self.get_run_time()
                        if run_time < 2:
                            return (10, 1)

                        return None

                class TestUser(User):
                    wait_time = constant(3)
                    @task
                    def my_task(self):
                        print("running my_task()")
            """
            )
        ) as mocked:
            proc = subprocess.Popen(
                [
                    "locust",
                    "-f",
                    mocked,
                    "--headless",
                ],
                stdout=PIPE,
                stderr=PIPE,
                text=True,
            )
            gevent.sleep(1.9)
            proc.send_signal(signal.SIGINT)
            stdout, stderr = proc.communicate()
            print(stderr, stdout)
            self.assertIn("Shape test starting", stderr)
            self.assertIn("Exiting due to CTRL+C interruption", stderr)
            self.assertIn("Test Stopped", stdout)
            # ensure stats printer printed at least one report before shutting down and that there was a final report printed as well
            self.assertRegex(stderr, r".*Aggregated[\S\s]*Shutting down[\S\s]*Aggregated.*")


class DistributedIntegrationTests(ProcessIntegrationTest):
    failed_port_check = False

    def setUp(self):
        if self.failed_port_check:
            # fail immediately
            raise Exception("Port 5557 was (still) busy when starting a new test case")
        for _ in range(5):
            if not is_port_in_use(5557):
                break
            else:
                gevent.sleep(1)
        else:
            self.failed_port_check = True
            raise Exception("Port 5557 was (still) busy when starting a new test case")
        super().setUp()

    def test_expect_workers(self):
        with mock_locustfile() as mocked:
            proc = subprocess.Popen(
                [
                    "locust",
                    "-f",
                    mocked.file_path,
                    "--headless",
                    "--master",
                    "--expect-workers",
                    "2",
                    "--expect-workers-max-wait",
                    "1",
                ],
                stdout=PIPE,
                stderr=PIPE,
                text=True,
            )
            _, stderr = proc.communicate()
            self.assertIn("Waiting for workers to be ready, 0 of 2 connected", stderr)
            self.assertIn("Gave up waiting for workers to connect", stderr)
            self.assertNotIn("Traceback", stderr)
            self.assertEqual(1, proc.returncode)

    def test_distributed_events(self):
        content = (
            MOCK_LOCUSTFILE_CONTENT
            + """
from locust import events
from locust.runners import MasterRunner
@events.test_start.add_listener
def on_test_start(environment, **kwargs):
    if isinstance(environment.runner, MasterRunner):
        print("test_start on master")
    else:
        print("test_start on worker")

@events.test_stop.add_listener
def on_test_stop(environment, **kwargs):
    if isinstance(environment.runner, MasterRunner):
        print("test_stop on master")
    else:
        print("test_stop on worker")
"""
        )
        with mock_locustfile(content=content) as mocked:
            proc = subprocess.Popen(
                [
                    "locust",
                    "-f",
                    mocked.file_path,
                    "--headless",
                    "--master",
                    "--expect-workers",
                    "1",
                    "-t",
                    "1",
                    "--exit-code-on-error",
                    "0",
                    "-L",
                    "DEBUG",
                ],
                stdout=PIPE,
                stderr=PIPE,
                text=True,
            )
            proc_worker = subprocess.Popen(
                [
                    "locust",
                    "-f",
                    mocked.file_path,
                    "--worker",
                    "-L",
                    "DEBUG",
                ],
                stdout=PIPE,
                stderr=PIPE,
                text=True,
            )
            stdout, stderr = proc.communicate()
            stdout_worker, stderr_worker = proc_worker.communicate()
            self.assertIn("test_start on master", stdout)
            self.assertIn("test_stop on master", stdout)
            self.assertIn("test_stop on worker", stdout_worker)
            self.assertIn("test_start on worker", stdout_worker)
            self.assertNotIn("Traceback", stderr)
            self.assertNotIn("Traceback", stderr_worker)
            self.assertEqual(0, proc.returncode)
            self.assertEqual(0, proc_worker.returncode)

    def test_distributed_tags(self):
        content = """
from locust import HttpUser, TaskSet, task, between, LoadTestShape, tag
class SecondUser(HttpUser):
    host = "http://127.0.0.1:8089"
    wait_time = between(0, 0.1)
    @tag("tag1")
    @task
    def task1(self):
        print("task1")

    @tag("tag2")
    @task
    def task2(self):
        print("task2")
"""
        with mock_locustfile(content=content) as mocked:
            proc = subprocess.Popen(
                [
                    "locust",
                    "-f",
                    mocked.file_path,
                    "--headless",
                    "--master",
                    "--expect-workers",
                    "1",
                    "-t",
                    "1",
                    "-u",
                    "2",
                    "--exit-code-on-error",
                    "0",
                    "-L",
                    "DEBUG",
                    "--tags",
                    "tag1",
                ],
                stdout=PIPE,
                stderr=PIPE,
                text=True,
            )
            proc_worker = subprocess.Popen(
                [
                    "locust",
                    "-f",
                    mocked.file_path,
                    "--worker",
                    "-L",
                    "DEBUG",
                ],
                stdout=PIPE,
                stderr=PIPE,
                text=True,
            )
            stdout, stderr = proc.communicate()
            stdout_worker, stderr_worker = proc_worker.communicate()
            self.assertNotIn("ERROR", stderr_worker)
            self.assertIn("task1", stdout_worker)
            self.assertNotIn("task2", stdout_worker)
            self.assertNotIn("Traceback", stderr)
            self.assertNotIn("Traceback", stderr_worker)
            self.assertEqual(0, proc.returncode)
            self.assertEqual(0, proc_worker.returncode)

    def test_distributed(self):
        LOCUSTFILE_CONTENT = textwrap.dedent(
            """
            from locust import User, task, constant

            class User1(User):
                wait_time = constant(1)

                @task
                def t(self):
                    pass
            """
        )
        with mock_locustfile(content=LOCUSTFILE_CONTENT) as mocked:
            proc = subprocess.Popen(
                [
                    "locust",
                    "-f",
                    mocked.file_path,
                    "--headless",
                    "--master",
                    "--expect-workers",
                    "1",
                    "-u",
                    "3",
                    "-t",
                    "5s",
                ],
                stderr=STDOUT,
                stdout=PIPE,
                text=True,
            )
            proc_worker = subprocess.Popen(
                [
                    "locust",
                    "-f",
                    mocked.file_path,
                    "--worker",
                ],
                stderr=STDOUT,
                stdout=PIPE,
                text=True,
            )
            stdout = proc.communicate()[0]
            proc_worker.communicate()

            self.assertIn('All users spawned: {"User1": 3} (3 total users)', stdout)
            self.assertIn("Shutting down (exit code 0)", stdout)

            self.assertEqual(0, proc.returncode)
            self.assertEqual(0, proc_worker.returncode)

    def test_distributed_report_timeout_expired(self):
        LOCUSTFILE_CONTENT = textwrap.dedent(
            """
            from locust import User, task, constant

            class User1(User):
                wait_time = constant(1)

                @task
                def t(self):
                    pass
            """
        )
        with mock_locustfile(content=LOCUSTFILE_CONTENT) as mocked, patch_env(
            "LOCUST_WAIT_FOR_WORKERS_REPORT_AFTER_RAMP_UP", "0.01"
        ) as _:
            proc = subprocess.Popen(
                [
                    "locust",
                    "-f",
                    mocked.file_path,
                    "--headless",
                    "--master",
                    "--expect-workers",
                    "1",
                    "-u",
                    "3",
                    "-t",
                    "5s",
                ],
                stderr=STDOUT,
                stdout=PIPE,
                text=True,
            )
            proc_worker = subprocess.Popen(
                [
                    "locust",
                    "-f",
                    mocked.file_path,
                    "--worker",
                ],
                stderr=STDOUT,
                stdout=PIPE,
                text=True,
            )
            stdout = proc.communicate()[0]
            proc_worker.communicate()

            self.assertIn(
                'Spawning is complete and report waittime is expired, but not all reports received from workers: {"User1": 2} (2 total users)',
                stdout,
            )
            self.assertIn("Shutting down (exit code 0)", stdout)

            self.assertEqual(0, proc.returncode)
            self.assertEqual(0, proc_worker.returncode)

    def test_json_schema(self):
        LOCUSTFILE_CONTENT = textwrap.dedent(
            """
            from locust import HttpUser, task, constant

            class QuickstartUser(HttpUser):
                wait_time = constant(1)

                @task
                def hello_world(self):
                    self.client.get("/")

            """
        )
        with mock_locustfile(content=LOCUSTFILE_CONTENT) as mocked:
            proc = subprocess.Popen(
                [
                    "locust",
                    "-f",
                    mocked.file_path,
                    "--host",
                    "http://google.com",
                    "--headless",
                    "-u",
                    "1",
                    "-t",
                    "2s",
                    "--json",
                ],
                stderr=DEVNULL,
                stdout=PIPE,
                text=True,
            )
            stdout, stderr = proc.communicate()

            try:
                data = json.loads(stdout)
            except json.JSONDecodeError:
                self.fail(f"Trying to parse {stdout} as json failed")

            self.assertEqual(0, proc.returncode)

            result = data[0]
            self.assertEqual(float, type(result["last_request_timestamp"]))
            self.assertEqual(float, type(result["start_time"]))
            self.assertEqual(int, type(result["num_requests"]))
            self.assertEqual(int, type(result["num_none_requests"]))
            self.assertEqual(float, type(result["total_response_time"]))
            self.assertEqual(float, type(result["max_response_time"]))
            self.assertEqual(float, type(result["min_response_time"]))
            self.assertEqual(int, type(result["total_content_length"]))
            self.assertEqual(dict, type(result["response_times"]))
            self.assertEqual(dict, type(result["num_reqs_per_sec"]))
            self.assertEqual(dict, type(result["num_fail_per_sec"]))

    def test_worker_indexes(self):
        content = """
from locust import HttpUser, task, between

class AnyUser(HttpUser):
    host = "http://127.0.0.1:8089"
    wait_time = between(0, 0.1)
    @task
    def my_task(self):
        print("worker index:", self.environment.runner.worker_index)
"""
        with mock_locustfile(content=content) as mocked:
            master = subprocess.Popen(
                [
                    "locust",
                    "-f",
                    mocked.file_path,
                    "--headless",
                    "--master",
                    "--expect-workers",
                    "2",
                    "-t",
                    "5",
                    "-u",
                    "2",
                    "-L",
                    "DEBUG",
                ],
                stdout=PIPE,
                stderr=PIPE,
                text=True,
            )
            proc_worker_1 = subprocess.Popen(
                [
                    "locust",
                    "-f",
                    mocked.file_path,
                    "--worker",
                    "-L",
                    "DEBUG",
                ],
                stdout=PIPE,
                stderr=PIPE,
                text=True,
            )
            proc_worker_2 = subprocess.Popen(
                [
                    "locust",
                    "-f",
                    mocked.file_path,
                    "--worker",
                    "-L",
                    "DEBUG",
                ],
                stdout=PIPE,
                stderr=PIPE,
                text=True,
            )
            stdout, stderr = master.communicate()
            self.assertNotIn("Traceback", stderr)
            self.assertIn("Shutting down (exit code 0)", stderr)
            self.assertEqual(0, master.returncode)

            stdout_worker_1, stderr_worker_1 = proc_worker_1.communicate()
            stdout_worker_2, stderr_worker_2 = proc_worker_2.communicate()
            self.assertEqual(0, proc_worker_1.returncode)
            self.assertEqual(0, proc_worker_2.returncode)
            self.assertNotIn("Traceback", stderr_worker_1)
            self.assertNotIn("Traceback", stderr_worker_2)

            PREFIX = "worker index: "
            p1 = stdout_worker_1.find(PREFIX)
            if p1 == -1:
                raise Exception(stdout_worker_1 + stderr_worker_1)
            self.assertNotEqual(-1, p1)
            p2 = stdout_worker_2.find(PREFIX)
            if p2 == -1:
                raise Exception(stdout_worker_2 + stderr_worker_2)
            self.assertNotEqual(-1, p2)
            found = [
                int(stdout_worker_1[p1 + len(PREFIX) :].split("\n")[0]),
                int(stdout_worker_2[p1 + len(PREFIX) :].split("\n")[0]),
            ]
            found.sort()
            for i in range(2):
                if found[i] != i:
                    raise Exception(f"expected index {i} but got", found[i])

    @unittest.skipIf(os.name == "nt", reason="--processes doesnt work on windows")
    def test_processes(self):
        with mock_locustfile() as mocked:
            command = f"locust -f {mocked.file_path} --processes 4 --headless --run-time 1 --exit-code-on-error 0"
            proc = subprocess.Popen(
                command,
                shell=True,
                stdout=PIPE,
                stderr=PIPE,
                text=True,
            )
            try:
                _, stderr = proc.communicate(timeout=9)
            except Exception:
                proc.kill()
                assert False, f"locust process never finished: {command}"
            self.assertNotIn("Traceback", stderr)
            self.assertIn("(index 3) reported as ready", stderr)
            self.assertIn("Shutting down (exit code 0)", stderr)

    @unittest.skipIf(os.name == "nt", reason="--processes doesnt work on windows")
    def test_processes_autodetect(self):
        with mock_locustfile() as mocked:
            command = f"locust -f {mocked.file_path} --processes -1 --headless --run-time 1 --exit-code-on-error 0"
            proc = subprocess.Popen(
                command,
                shell=True,
                stdout=PIPE,
                stderr=PIPE,
                text=True,
            )
            try:
                _, stderr = proc.communicate(timeout=9)
            except Exception:
                proc.kill()
                assert False, f"locust process never finished: {command}"
            self.assertNotIn("Traceback", stderr)
            self.assertIn("(index 0) reported as ready", stderr)
            self.assertIn("Shutting down (exit code 0)", stderr)

    @unittest.skipIf(os.name == "nt", reason="--processes doesnt work on windows")
    def test_processes_separate_worker(self):
        with mock_locustfile() as mocked:
            master_proc = subprocess.Popen(
                f"locust -f {mocked.file_path} --master --headless --run-time 1 --exit-code-on-error 0 --expect-workers-max-wait 2",
                shell=True,
                stdout=PIPE,
                stderr=PIPE,
                text=True,
            )

            worker_parent_proc = subprocess.Popen(
                f"locust -f {mocked.file_path} --processes 4 --worker",
                shell=True,
                stdout=PIPE,
                stderr=PIPE,
                text=True,
            )

            try:
                _, worker_stderr = worker_parent_proc.communicate(timeout=9)
            except Exception:
                master_proc.kill()
                worker_parent_proc.kill()
                _, worker_stderr = worker_parent_proc.communicate()
                _, master_stderr = master_proc.communicate()
                assert False, f"worker never finished: {worker_stderr}"

            try:
                _, master_stderr = master_proc.communicate(timeout=9)
            except Exception:
                master_proc.kill()
                worker_parent_proc.kill()
                _, worker_stderr = worker_parent_proc.communicate()
                _, master_stderr = master_proc.communicate()
                assert False, f"master never finished: {master_stderr}"

            _, worker_stderr = worker_parent_proc.communicate()
            _, master_stderr = master_proc.communicate()
            self.assertNotIn("Traceback", worker_stderr)
            self.assertNotIn("Traceback", master_stderr)
            self.assertNotIn("Gave up waiting for workers to connect", master_stderr)
            self.assertIn("(index 3) reported as ready", master_stderr)
            self.assertIn("Shutting down (exit code 0)", master_stderr)

    @unittest.skipIf(os.name == "nt", reason="--processes doesnt work on windows")
    def test_processes_ctrl_c(self):
        with mock_locustfile() as mocked:
            proc = psutil.Popen(  # use psutil.Popen instead of subprocess.Popen to use extra features
                [
                    "locust",
                    "-f",
                    mocked.file_path,
                    "--processes",
                    "4",
                    "--headless",
                    "-L",
                    "DEBUG",
                ],
                stdout=PIPE,
                stderr=PIPE,
                text=True,
            )
            gevent.sleep(3)
            children = proc.children(recursive=True)
            self.assertEqual(len(children), 4, "unexpected number of child worker processes")

            proc.send_signal(signal.SIGINT)
            gevent.sleep(2)

            for child in children:
                self.assertFalse(child.is_running(), "child processes failed to terminate")

            try:
                _, stderr = proc.communicate(timeout=1)
            except Exception:
                proc.kill()
                _, stderr = proc.communicate()
                assert False, f"locust process never finished: {stderr}"

            self.assertNotIn("Traceback", stderr)
            self.assertIn("(index 3) reported as ready", stderr)
            self.assertIn("The last worker quit, stopping test", stderr)
            self.assertIn("Shutting down (exit code 0)", stderr)

    @unittest.skipIf(os.name == "nt", reason="--processes doesnt work on windows")
    def test_workers_shut_down_if_master_is_gone(self):
        content = """
from locust import HttpUser, task, constant, runners
runners.MASTER_HEARTBEAT_TIMEOUT = 3

class AnyUser(HttpUser):
    host = "http://127.0.0.1:8089"
    wait_time = constant(1)
    @task
    def my_task(self):
        print("worker index:", self.environment.runner.worker_index)
"""
        with mock_locustfile(content=content) as mocked:
            master_proc = subprocess.Popen(
                [
                    "locust",
                    "-f",
                    mocked.file_path,
                    "--master",
                    "--headless",
                    "--expect-workers",
                    "2",
                ],
                stdout=PIPE,
                stderr=PIPE,
                text=True,
            )

            worker_parent_proc = subprocess.Popen(
                [
                    "locust",
                    "-f",
                    mocked.file_path,
                    "--worker",
                    "--processes",
                    "2",
                    "--headless",
                ],
                stdout=PIPE,
                stderr=PIPE,
                text=True,
            )
            gevent.sleep(1)
            master_proc.kill()
            master_proc.wait()
            try:
                _, worker_stderr = worker_parent_proc.communicate(timeout=7)
            except Exception:
                worker_parent_proc.kill()
                _, worker_stderr = worker_parent_proc.communicate()
                assert False, f"worker never finished: {worker_stderr}"

            self.assertNotIn("Traceback", worker_stderr)
            self.assertIn("Didn't get heartbeat from master in over ", worker_stderr)

    @unittest.skipIf(os.name == "nt", reason="--processes doesnt work on windows")
    def test_processes_error_doesnt_blow_up_completely(self):
        with mock_locustfile() as mocked:
            proc = subprocess.Popen(
                [
                    "locust",
                    "-f",
                    mocked.file_path,
                    "--processes",
                    "4",
                    "-L",
                    "DEBUG",
                    "UserThatDoesntExist",
                ],
                stdout=PIPE,
                stderr=PIPE,
                text=True,
            )
            _, stderr = proc.communicate()
            self.assertIn("Unknown User(s): UserThatDoesntExist", stderr)
            # the error message should repeat 4 times for the workers and once for the master
            self.assertEqual(stderr.count("Unknown User(s): UserThatDoesntExist"), 5)
            self.assertNotIn("Traceback", stderr)

    @unittest.skipIf(os.name == "nt", reason="--processes doesnt work on windows")
    def test_processes_workers_quit_unexpected(self):
        content = """
from locust import runners, events, User
import sys

@events.test_start.add_listener
def on_test_start(environment, **_kwargs):
    if isinstance(environment.runner, runners.WorkerRunner):
        sys.exit(42)

class AnyUser(User):
    pass
"""
        with mock_locustfile(content=content) as mocked:
            worker_proc = subprocess.Popen(
                ["locust", "-f", mocked.file_path, "--processes", "2", "--worker"],
                stdout=PIPE,
                stderr=PIPE,
                text=True,
            )
            master_proc = subprocess.Popen(
                ["locust", "-f", mocked.file_path, "--master", "--headless", "-t", "5"],
                stdout=PIPE,
                stderr=PIPE,
                text=True,
            )
            try:
                _, stderr = worker_proc.communicate(timeout=3)
                status_code = worker_proc.wait()
            except Exception:
                worker_proc.kill()
                _, stderr = worker_proc.communicate()
                assert False, f"worker process never finished: {stderr}"
            finally:
                gevent.sleep(4)
                master_proc.kill()
                _, master_stderr = master_proc.communicate()

            self.assertNotIn("Traceback", stderr)
            self.assertIn("INFO/locust.runners: sys.exit(42) called", stderr)
            if sys.version_info >= (3, 9):
                self.assertEqual(status_code, 42)
            self.assertNotIn("Traceback", master_stderr)
            self.assertIn("failed to send heartbeat, setting state to missing", master_stderr)<|MERGE_RESOLUTION|>--- conflicted
+++ resolved
@@ -3,14 +3,7 @@
 import json
 import os
 import platform
-<<<<<<< HEAD
-import unittest
-import socket
-import psutil
-
-=======
 import pty
->>>>>>> 7d02960b
 import signal
 import socket
 import subprocess

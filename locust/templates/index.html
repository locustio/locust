<!DOCTYPE html>
<html>
<head>
    <title>Locust</title>
    <link rel="stylesheet" type="text/css" href="/static/style.css?v={{ version }}" media="screen">
    <link rel="shortcut icon" href="/static/img/favicon.ico" type="image/x-icon"/>
</head>
<body class="{{state}}">
    <div class="top">
        <div class="top-content container">
            <img src="/static/img/logo.png?v={{ version }}" class="logo" />
            <div class="boxes">
                <div class="top_box box_status">
                    <div class="label">STATUS</div>
                    <div class="value" id="status_text">
                        {{state}}
                    </div>
                    <div class="user_count">
                        <span id="userCount">{{user_count}}</span> users
                    </div>
                    <a href="#" class="new_test" id="new_test">New test</a>
                    <a href="#" class="edit_test">Edit</a>
                </div>
                {% if is_distributed %}
                    <div class="top_box box_slaves" id="box_rps">
                        <div class="label">SLAVES</div>
                        <div class="value" id="slaveCount">{{slave_count}}</div>
                    </div>
                {% endif %}
                <div class="top_box box_rps box_running" id="box_rps">
                    <div class="label">RPS</div>
                    <div class="value" id="total_rps">0</div>
                </div>
                <div class="top_box box_fail box_running" id="box_fail">
                    <div class="label">FAILURES</div>
                    <div class="value"><span id="fail_ratio"></span>%</div>
                </div>
                <div class="top_box box_stop box_running" id="box_stop">
                    <a href="/stop" class="stop-button"><i></i>STOP</a>
                    <a href="/stats/reset" class="reset-button">Reset<br>Stats</a>
                </div>
            </div>
            <div style="clear:both;"></div>
        </div>
    </div>
    <div class="main">
        <div class="start" id="start">
            <div style="position:relative;">
                <a href="#" class="close_link">Close</a>
            </div>
            <div class="padder">
                <h2>Start new Locust swarm</h2>
                <form action="/swarm" method="POST" id="swarm_form">
                    <label for="locust_count">Number of users to simulate</label>
                    <input type="text" name="locust_count" id="locust_count" class="val" /><br>
                    <label for="hatch_rate">Hatch rate <span style="color:#8a8a8a;">(users spawned/second)</span></label>
                    <input type="text" name="hatch_rate" id="hatch_rate" class="val" /><br>
                    <button type="submit">Start swarming</button>
                </form>
                <div style="clear:right;"></div>
            </div>
        </div>

        <div class="edit" id="edit">
            <div style="position:relative;">
                <a href="#" class="close_link">Close</a>
            </div>
            <div class="padder">
                <h2>Change the locust count</h2>
                <form action="/swarm" method="POST" id="edit_form">
                    <label for="locust_count">Number of users to simulate</label>
                    <input type="text" name="locust_count" id="new_locust_count" class="val" /><br>
                    <label for="hatch_rate">Hatch rate <span style="color:#8a8a8a;">(users spawned/second)</span></label>
                    <input type="text" name="hatch_rate" id="new_hatch_rate" class="val" /><br>
                    <button type="submit">Start swarming</button>
                </form>
                <div style="clear:right;"></div>
            </div>
        </div>

        <div class="status" id="status">
<<<<<<< HEAD
            <ul class="tabs">
                <li><a href="#">Statistics</a></li>
                <li><a href="#" class="chart-tab-link">Charts</a></li>
                <li><a href="#">Failures</a></li>
                <li><a href="#">Exceptions</a></li>
                <li><a href="#">Download Data</a></li>
            </ul>
            <div style="clear:left;"></div>
            <div class="panes">
=======
            <nav class="menu">
                <ul class="tabs container">
                    <li><a href="#">Statistics</a></li>
                    <li><a href="#">Charts</a></li>
                    <li><a href="#">Failures</a></li>
                    <li><a href="#">Exceptions</a></li>
                    <li><a href="#">Download Data</a></li>
                </ul>
            </nav>
            <div class="panes container">
>>>>>>> 9ea7211b
                <div style="display:none;">
                    <table id="stats" class="stats">
                        <thead>
                            <tr>
                                <th class="stats_label" href="#" data-sortkey="method">Type</th>
                                <th class="stats_label" href="#" data-sortkey="name">Name</th>
                                <th class="stats_label numeric" href="#" data-sortkey="num_requests" title="Number of successful requests"># requests</th>
                                <th class="stats_label numeric" href="#" data-sortkey="num_failures" title="Number of failures"># fails</th>
                                <th class="stats_label numeric" href="#" data-sortkey="median_response_time" title="Median response time">Median (ms)</th>
                                <th class="stats_label numeric" href="#" data-sortkey="avg_response_time" title="Average response time">Average (ms)</th>
                                <th class="stats_label numeric" href="#" data-sortkey="min_response_time" title="Min response time">Min (ms)</th>
                                <th class="stats_label numeric" href="#" data-sortkey="max_response_time" title="Max response time">Max (ms)</th>
                                <th class="stats_label numeric" href="#" data-sortkey="avg_content_length" title="Average response size">Content Size</th>
                                <th class="stats_label numeric" href="#" data-sortkey="current_rps" title="Current number of requests per second"># reqs/sec</th>
                            </tr>
                        </thead>
                        <tbody>
                        </tbody>
                    </table>
                </div>
                <div id="charts" style="display:none;">
                    <div class="charts-container"></div>
                    <p class="note">Note: There is no persistence of these charts, if you refresh this page, new charts will be created.</p>
                </div>
                <div style="display:none;">
                    <table id="errors" class="stats">
                        <thead>
                            <th class="error_count stats_label" data-sortkey="1"># fails</th>
                            <th class="stats_label" href="#" data-sortkey="method">Method</th>
                            <th class="stats_label" href="#" data-sortkey="name">Name</th>
                            <th class="error_type stats_label" data-sortkey="0">Type</th>
                        </thead>
                        <tbody>
                        </tbody>
                    </table>
                </div>
                <div style="display:none;">
                    <table id="exceptions" class="stats">
                        <thead>
                            <th class="exception_occurences stats_label" data-sortkey="1"># occurences</th>
                            <th class="exception_traceback stats_label" data-sortkey="0">Traceback</th>
                        </thead>
                        <tbody>
                        </tbody>
                    </table>
                </div>
                <div style="display:none;">
                    <div style="margin-top:20px;">
                        <a href="/stats/requests/csv">Download request statistics CSV</a><br>
                        <a href="/stats/distribution/csv">Download response time distribution CSV</a><br>
                        <a href="/exceptions/csv">Download exceptions CSV</a>
                    </div>
                </div>
            </div>
        </div>

        <div class="about" style="display:none;">
            <div style="position:relative;">
                <a href="#" class="close_link">Close</a>
            </div>
            <div class="padder">
                <h1>About</h1>
                <p>
                    The original idea for Locust was Carl Byström's who made a first proof of concept in June 2010.
                    Jonatan Heyman picked up Locust in January 2011, implemented the current concept of Locust classes
                    and made it work distributed across multiple machines.
                </p>
                <p>
                    Jonatan, Carl and Joakim Hamrén has continued the development of Locust at their job,
                    ESN Social Software, who have adopted Locust as an inhouse Open Source project.
                </p>

                <h1>Authors and Copyright</h1>
                <a href="http://cgbystrom.com/">Carl Byström</a> (<a href="http://twitter.com/cgbystrom/">@cgbystrom</a>)<br>
                <a href="http://heyman.info/">Jonatan Heyman</a> (<a href="http://twitter.com/jonatanheyman/">@jonatanheyman</a>)<br>
                Joakim Hamrén (<a href="http://twitter.com/Jahaaja/">@jahaaja</a>)<br>
                <a href="http://esn.me/">ESN Social Software</a> (<a href="http://twitter.com/uprise_ea/">@uprise_ea</a>)<br>
                Hugo Heyman (<a href="http://twitter.com/hugoheyman/">@hugoheyman</a>)


                <h1>License</h1>
                Open source licensed under the MIT license.

                <h1>Version</h1>
                {{version}}<br>
                <a href="http://locust.io/">http://locust.io</a>
            </div>
        </div>
    </div>
    <nav class="footer">
        <div class="container">
            <a href="#" onclick="$('.about').fadeIn();">About</a>
        </div>
    </nav>


    <script type="text/javascript" src="/static/jquery-1.11.3.min.js"></script>
    <script type="text/javascript" src="/static/jquery.jqote2.min.js"></script>
    <script type="text/javascript" src="/static/jquery.tools.min.js"></script>
    <!-- echarts from https://github.com/ecomfe/echarts -->
    <script type="text/javascript" src="/static/echarts.common.min.js"></script>
    <!-- vintage theme of echarts -->
    <script type="text/javascript" src="/static/vintage.js"></script>
    <script type="text/x-jqote-template" id="stats-template">
        <![CDATA[
        <tr class="<%=(alternate ? "dark" : "")%> <%=(this.name == "Total" ? "total" : "")%>">
            <td><%= (this.method ? this.method : "") %></td>
            <td><%= this.name %></td>
            <td class="numeric"><%= this.num_requests %></td>
            <td class="numeric"><%= this.num_failures %></td>
            <td class="numeric"><%= Math.round(this.median_response_time) %></td>
            <td class="numeric"><%= Math.round(this.avg_response_time) %></td>
            <td class="numeric"><%= this.min_response_time %></td>
            <td class="numeric"><%= this.max_response_time %></td>
            <td class="numeric"><%= Math.round(this.avg_content_length) %></td>
            <td class="numeric"><%= Math.round(this.current_rps*100)/100 %></td>
        </tr>
        <% alternate = !alternate; %>
        ]]>
    </script>
    <script type="text/x-jqote-template" id="errors-template">
        <![CDATA[
        <tr class="<%=(alternate ? "dark" : "")%>">
            <td><%= this.occurences %></td>
            <td><%= this.method %></td>
            <td><%= this.name %></td>
            <td><%= function(e) { return e.replace("<", "&lt;"); }(this.error) %></td>
        </tr>
        <% alternate = !alternate; %>
        ]]>
    </script>
    <script type="text/x-jqote-template" id="exceptions-template">
        <![CDATA[
        <tr class="<%=(alternate ? "dark" : "")%>">
            <td class="occurences"><%= this.count %></td>
            <td class="traceback" title="Occured on: <%= this.nodes %>"><%= function(e) { return e.replace("<", "&lt;"); }(this.traceback) %>
<%= function(e) { return e.replace("<", "&lt;"); }(this.msg) %></td>
        </tr>
        <% alternate = !alternate; %>
        ]]>
    </script>
<<<<<<< HEAD
    <script type="text/javascript" src="/static/chart.js"></script>
    <script type="text/javascript" src="/static/locust.js"></script>
=======
    <script type="text/javascript" src="/static/locust.js?v={{ version }}"></script>
>>>>>>> 9ea7211b
</body>
</html><|MERGE_RESOLUTION|>--- conflicted
+++ resolved
@@ -79,28 +79,16 @@
         </div>
 
         <div class="status" id="status">
-<<<<<<< HEAD
-            <ul class="tabs">
-                <li><a href="#">Statistics</a></li>
-                <li><a href="#" class="chart-tab-link">Charts</a></li>
-                <li><a href="#">Failures</a></li>
-                <li><a href="#">Exceptions</a></li>
-                <li><a href="#">Download Data</a></li>
-            </ul>
-            <div style="clear:left;"></div>
-            <div class="panes">
-=======
             <nav class="menu">
                 <ul class="tabs container">
                     <li><a href="#">Statistics</a></li>
-                    <li><a href="#">Charts</a></li>
+                    <li><a href="#" class="chart-tab-link">Charts</a></li>
                     <li><a href="#">Failures</a></li>
                     <li><a href="#">Exceptions</a></li>
                     <li><a href="#">Download Data</a></li>
                 </ul>
             </nav>
             <div class="panes container">
->>>>>>> 9ea7211b
                 <div style="display:none;">
                     <table id="stats" class="stats">
                         <thead>
@@ -242,11 +230,7 @@
         <% alternate = !alternate; %>
         ]]>
     </script>
-<<<<<<< HEAD
-    <script type="text/javascript" src="/static/chart.js"></script>
-    <script type="text/javascript" src="/static/locust.js"></script>
-=======
+    <script type="text/javascript" src="/static/chart.js?v={{ version }}"></script>
     <script type="text/javascript" src="/static/locust.js?v={{ version }}"></script>
->>>>>>> 9ea7211b
 </body>
 </html>
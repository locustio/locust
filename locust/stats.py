import datetime
import hashlib
import time
from collections import namedtuple, OrderedDict
from copy import copy
from itertools import chain
import os
import csv

import gevent

from .exception import StopUser, CatchResponseError

import logging

console_logger = logging.getLogger("locust.stats_logger")

"""Space in table for request name. Auto shrink it if terminal is small (<160 characters)"""
try:
    STATS_NAME_WIDTH = max(min(os.get_terminal_size()[0] - 80, 80), 0)
except OSError:  # not a real terminal
    STATS_NAME_WIDTH = 80
STATS_TYPE_WIDTH = 8

"""Default interval for how frequently results are written to console."""
CONSOLE_STATS_INTERVAL_SEC = 2

"""Default interval for how frequently results are written to history."""
HISTORY_STATS_INTERVAL_SEC = 5

"""Default interval for how frequently CSV files are written if this option is configured."""
CSV_STATS_INTERVAL_SEC = 1
CSV_STATS_FLUSH_INTERVAL_SEC = 10


"""
Default window size/resolution - in seconds - when calculating the current
response time percentile
"""
CURRENT_RESPONSE_TIME_PERCENTILE_WINDOW = 10


CachedResponseTimes = namedtuple("CachedResponseTimes", ["response_times", "num_requests"])

PERCENTILES_TO_REPORT = [0.50, 0.66, 0.75, 0.80, 0.90, 0.95, 0.98, 0.99, 0.999, 0.9999, 1.0]


class RequestStatsAdditionError(Exception):
    pass


def get_readable_percentiles(percentile_list):
    """
    Converts a list of percentiles from 0-1 fraction to 0%-100% view for using in console & csv reporting
    :param percentile_list: The list of percentiles in range 0-1
    :return: The list of string representation for each percentile in 0%-100% view
    """
    return [
        f"{int(percentile * 100) if (percentile * 100).is_integer() else round(100 * percentile, 6)}%"
        for percentile in percentile_list
    ]


def calculate_response_time_percentile(response_times, num_requests, percent):
    """
    Get the response time that a certain number of percent of the requests
    finished within. Arguments:

    response_times: A StatsEntry.response_times dict
    num_requests: Number of request made (could be derived from response_times,
                  but we save some CPU cycles by using the value which we already store)
    percent: The percentile we want to calculate. Specified in range: 0.0 - 1.0
    """
    num_of_request = int((num_requests * percent))

    processed_count = 0
    for response_time in sorted(response_times.keys(), reverse=True):
        processed_count += response_times[response_time]
        if num_requests - processed_count <= num_of_request:
            return response_time
    # if all response times were None
    return 0


def diff_response_time_dicts(latest, old):
    """
    Returns the delta between two {response_times:request_count} dicts.

    Used together with the response_times cache to get the response times for the
    last X seconds, which in turn is used to calculate the current response time
    percentiles.
    """
    new = {}
    for t in latest:
        diff = latest[t] - old.get(t, 0)
        if diff:
            new[t] = diff
    return new


class RequestStats:
    """
    Class that holds the request statistics.
    """

    def __init__(self, use_response_times_cache=True):
        """
        :param use_response_times_cache: The value of use_response_times_cache will be set for each StatsEntry()
                                         when they are created. Settings it to False saves some memory and CPU
                                         cycles which we can do on Worker nodes where the response_times_cache
                                         is not needed.
        """
        self.use_response_times_cache = use_response_times_cache
        self.entries = {}
        self.errors = {}
        self.total = StatsEntry(self, "Aggregated", None, use_response_times_cache=self.use_response_times_cache)
        self.history = []

    @property
    def num_requests(self):
        return self.total.num_requests

    @property
    def num_none_requests(self):
        return self.total.num_none_requests

    @property
    def num_failures(self):
        return self.total.num_failures

    @property
    def last_request_timestamp(self):
        return self.total.last_request_timestamp

    @property
    def start_time(self):
        return self.total.start_time

    def log_request(self, method, name, response_time, content_length):
        self.total.log(response_time, content_length)
        self.get(name, method).log(response_time, content_length)

    def log_error(self, method, name, error):
        self.total.log_error(error)
        self.get(name, method).log_error(error)

        # store error in errors dict
        key = StatsError.create_key(method, name, error)
        entry = self.errors.get(key)
        if not entry:
            entry = StatsError(method, name, error)
            self.errors[key] = entry
        entry.occurred()

    def get(self, name, method):
        """
        Retrieve a StatsEntry instance by name and method
        """
        entry = self.entries.get((name, method))
        if not entry:
            entry = StatsEntry(self, name, method, use_response_times_cache=self.use_response_times_cache)
            self.entries[(name, method)] = entry
        return entry

    def reset_all(self):
        """
        Go through all stats entries and reset them to zero
        """
        self.total.reset()
        self.errors = {}
        for r in self.entries.values():
            r.reset()
        self.history = []

    def clear_all(self):
        """
        Remove all stats entries and errors
        """
        self.total = StatsEntry(self, "Aggregated", None, use_response_times_cache=self.use_response_times_cache)
        self.entries = {}
        self.errors = {}
        self.history = []

    def serialize_stats(self):
        return [
            self.entries[key].get_stripped_report()
            for key in self.entries.keys()
            if not (self.entries[key].num_requests == 0 and self.entries[key].num_failures == 0)
        ]

    def serialize_errors(self):
        return dict([(k, e.to_dict()) for k, e in self.errors.items()])


class StatsEntry:
    """
    Represents a single stats entry (name and method)
    """

    name = None
    """ Name (URL) of this stats entry """

    method = None
    """ Method (GET, POST, PUT, etc.) """

    num_requests = None
    """ The number of requests made """

    num_none_requests = None
    """ The number of requests made with a None response time (typically async requests) """

    num_failures = None
    """ Number of failed request """

    total_response_time = None
    """ Total sum of the response times """

    min_response_time = None
    """ Minimum response time """

    max_response_time = None
    """ Maximum response time """

    num_reqs_per_sec = None
    """ A {second => request_count} dict that holds the number of requests made per second """

    num_fail_per_sec = None
    """ A (second => failure_count) dict that hold the number of failures per second """

    response_times = None
    """
    A {response_time => count} dict that holds the response time distribution of all
    the requests.

    The keys (the response time in ms) are rounded to store 1, 2, ... 9, 10, 20. .. 90,
    100, 200 .. 900, 1000, 2000 ... 9000, in order to save memory.

    This dict is used to calculate the median and percentile response times.
    """

    use_response_times_cache = False
    """
    If set to True, the copy of the response_time dict will be stored in response_times_cache
    every second, and kept for 20 seconds (by default, will be CURRENT_RESPONSE_TIME_PERCENTILE_WINDOW + 10).
    We can use this dict to calculate the *current*  median response time, as well as other response
    time percentiles.
    """

    response_times_cache = None
    """
    If use_response_times_cache is set to True, this will be a {timestamp => CachedResponseTimes()}
    OrderedDict that holds a copy of the response_times dict for each of the last 20 seconds.
    """

    total_content_length = None
    """ The sum of the content length of all the requests for this entry """

    start_time = None
    """ Time of the first request for this entry """

    last_request_timestamp = None
    """ Time of the last request for this entry """

    def __init__(self, stats, name, method, use_response_times_cache=False):
        self.stats = stats
        self.name = name
        self.method = method
        self.use_response_times_cache = use_response_times_cache
        self.reset()

    def reset(self):
        self.start_time = time.time()
        self.num_requests = 0
        self.num_none_requests = 0
        self.num_failures = 0
        self.total_response_time = 0
        self.response_times = {}
        self.min_response_time = None
        self.max_response_time = 0
        self.last_request_timestamp = None
        self.num_reqs_per_sec = {}
        self.num_fail_per_sec = {}
        self.total_content_length = 0
        if self.use_response_times_cache:
            self.response_times_cache = OrderedDict()
            self._cache_response_times(int(time.time()))

    def log(self, response_time, content_length):
        # get the time
        current_time = time.time()
        t = int(current_time)

        if self.use_response_times_cache and self.last_request_timestamp and t > int(self.last_request_timestamp):
            # see if we shall make a copy of the response_times dict and store in the cache
            self._cache_response_times(t - 1)

        self.num_requests += 1
        self._log_time_of_request(current_time)
        self._log_response_time(response_time)

        # increase total content-length
        self.total_content_length += content_length

    def _log_time_of_request(self, current_time):
        t = int(current_time)
        self.num_reqs_per_sec[t] = self.num_reqs_per_sec.setdefault(t, 0) + 1
        self.last_request_timestamp = current_time

    def _log_response_time(self, response_time):
        if response_time is None:
            self.num_none_requests += 1
            return

        self.total_response_time += response_time

        if self.min_response_time is None:
            self.min_response_time = response_time

        self.min_response_time = min(self.min_response_time, response_time)
        self.max_response_time = max(self.max_response_time, response_time)

        # to avoid to much data that has to be transferred to the master node when
        # running in distributed mode, we save the response time rounded in a dict
        # so that 147 becomes 150, 3432 becomes 3400 and 58760 becomes 59000
        if response_time < 100:
            rounded_response_time = round(response_time)
        elif response_time < 1000:
            rounded_response_time = round(response_time, -1)
        elif response_time < 10000:
            rounded_response_time = round(response_time, -2)
        else:
            rounded_response_time = round(response_time, -3)

        # increase request count for the rounded key in response time dict
        self.response_times.setdefault(rounded_response_time, 0)
        self.response_times[rounded_response_time] += 1

    def log_error(self, error):
        self.num_failures += 1
        t = int(time.time())
        self.num_fail_per_sec[t] = self.num_fail_per_sec.setdefault(t, 0) + 1

    @property
    def fail_ratio(self):
        try:
            return float(self.num_failures) / self.num_requests
        except ZeroDivisionError:
            if self.num_failures > 0:
                return 1.0
            else:
                return 0.0

    @property
    def avg_response_time(self):
        try:
            return float(self.total_response_time) / (self.num_requests - self.num_none_requests)
        except ZeroDivisionError:
            return 0

    @property
    def median_response_time(self):
        if not self.response_times:
            return 0
        median = median_from_dict(self.num_requests - self.num_none_requests, self.response_times) or 0

        # Since we only use two digits of precision when calculating the median response time
        # while still using the exact values for min and max response times, the following checks
        # makes sure that we don't report a median > max or median < min when a StatsEntry only
        # have one (or very few) really slow requests
        if median > self.max_response_time:
            median = self.max_response_time
        elif median < self.min_response_time:
            median = self.min_response_time

        return median

    @property
    def current_rps(self):
        if self.stats.last_request_timestamp is None:
            return 0
        slice_start_time = max(int(self.stats.last_request_timestamp) - 12, int(self.stats.start_time or 0))

        reqs = [
            self.num_reqs_per_sec.get(t, 0) for t in range(slice_start_time, int(self.stats.last_request_timestamp) - 2)
        ]
        return avg(reqs)

    @property
    def current_fail_per_sec(self):
        if self.stats.last_request_timestamp is None:
            return 0
        slice_start_time = max(int(self.stats.last_request_timestamp) - 12, int(self.stats.start_time or 0))

        reqs = [
            self.num_fail_per_sec.get(t, 0) for t in range(slice_start_time, int(self.stats.last_request_timestamp) - 2)
        ]
        return avg(reqs)

    @property
    def total_rps(self):
        if not self.stats.last_request_timestamp or not self.stats.start_time:
            return 0.0
        try:
            return self.num_requests / (self.stats.last_request_timestamp - self.stats.start_time)
        except ZeroDivisionError:
            return 0.0

    @property
    def total_fail_per_sec(self):
        if not self.stats.last_request_timestamp or not self.stats.start_time:
            return 0.0
        try:
            return self.num_failures / (self.stats.last_request_timestamp - self.stats.start_time)
        except ZeroDivisionError:
            return 0.0

    @property
    def avg_content_length(self):
        try:
            return self.total_content_length / self.num_requests
        except ZeroDivisionError:
            return 0

    def extend(self, other):
        """
        Extend the data from the current StatsEntry with the stats from another
        StatsEntry instance.
        """
        # save the old last_request_timestamp, to see if we should store a new copy
        # of the response times in the response times cache
        old_last_request_timestamp = self.last_request_timestamp

        if self.last_request_timestamp is not None and other.last_request_timestamp is not None:
            self.last_request_timestamp = max(self.last_request_timestamp, other.last_request_timestamp)
        elif other.last_request_timestamp is not None:
            self.last_request_timestamp = other.last_request_timestamp
        self.start_time = min(self.start_time, other.start_time)

        self.num_requests = self.num_requests + other.num_requests
        self.num_none_requests = self.num_none_requests + other.num_none_requests
        self.num_failures = self.num_failures + other.num_failures
        self.total_response_time = self.total_response_time + other.total_response_time
        self.max_response_time = max(self.max_response_time, other.max_response_time)
        if self.min_response_time is not None and other.min_response_time is not None:
            self.min_response_time = min(self.min_response_time, other.min_response_time)
        elif other.min_response_time is not None:
            # this means self.min_response_time is None, so we can safely replace it
            self.min_response_time = other.min_response_time
        self.total_content_length = self.total_content_length + other.total_content_length

        for key in other.response_times:
            self.response_times[key] = self.response_times.get(key, 0) + other.response_times[key]
        for key in other.num_reqs_per_sec:
            self.num_reqs_per_sec[key] = self.num_reqs_per_sec.get(key, 0) + other.num_reqs_per_sec[key]
        for key in other.num_fail_per_sec:
            self.num_fail_per_sec[key] = self.num_fail_per_sec.get(key, 0) + other.num_fail_per_sec[key]

        if self.use_response_times_cache:
            # If we've entered a new second, we'll cache the response times. Note that there
            # might still be reports from other worker nodes - that contains requests for the same
            # time periods - that hasn't been received/accounted for yet. This will cause the cache to
            # lag behind a second or two, but since StatsEntry.current_response_time_percentile()
            # (which is what the response times cache is used for) uses an approximation of the
            # last 10 seconds anyway, it should be fine to ignore this.
            last_time = self.last_request_timestamp and int(self.last_request_timestamp) or None
            if last_time and last_time > (old_last_request_timestamp and int(old_last_request_timestamp) or 0):
                self._cache_response_times(last_time)

    def serialize(self):
        return {
            "name": self.name,
            "method": self.method,
            "last_request_timestamp": self.last_request_timestamp,
            "start_time": self.start_time,
            "num_requests": self.num_requests,
            "num_none_requests": self.num_none_requests,
            "num_failures": self.num_failures,
            "total_response_time": self.total_response_time,
            "max_response_time": self.max_response_time,
            "min_response_time": self.min_response_time,
            "total_content_length": self.total_content_length,
            "response_times": self.response_times,
            "num_reqs_per_sec": self.num_reqs_per_sec,
            "num_fail_per_sec": self.num_fail_per_sec,
        }

    @classmethod
    def unserialize(cls, data):
        obj = cls(None, data["name"], data["method"])
        for key in [
            "last_request_timestamp",
            "start_time",
            "num_requests",
            "num_none_requests",
            "num_failures",
            "total_response_time",
            "max_response_time",
            "min_response_time",
            "total_content_length",
            "response_times",
            "num_reqs_per_sec",
            "num_fail_per_sec",
        ]:
            setattr(obj, key, data[key])
        return obj

    def get_stripped_report(self):
        """
        Return the serialized version of this StatsEntry, and then clear the current stats.
        """
        report = self.serialize()
        self.reset()
        return report

    def to_string(self, current=True):
        """
        Return the stats as a string suitable for console output. If current is True, it'll show
        the RPS and failure rate for the last 10 seconds. If it's false, it'll show the total stats
        for the whole run.
        """
        if current:
            rps = self.current_rps
            fail_per_sec = self.current_fail_per_sec
        else:
            rps = self.total_rps
            fail_per_sec = self.total_fail_per_sec
        return (" %-" + str(STATS_NAME_WIDTH) + "s %7d %12s  | %7d %7d %7d %7d  | %7.2f %7.2f") % (
            (self.method and self.method + " " or "") + self.name,
            self.num_requests,
            "%d(%.2f%%)" % (self.num_failures, self.fail_ratio * 100),
            self.avg_response_time,
            self.min_response_time or 0,
            self.max_response_time,
            self.median_response_time or 0,
            rps or 0,
            fail_per_sec or 0,
        )

    def __str__(self):
        return self.to_string(current=True)

    def get_response_time_percentile(self, percent):
        """
        Get the response time that a certain number of percent of the requests
        finished within.

        Percent specified in range: 0.0 - 1.0
        """
        return calculate_response_time_percentile(self.response_times, self.num_requests, percent)

    def get_current_response_time_percentile(self, percent):
        """
        Calculate the *current* response time for a certain percentile. We use a sliding
        window of (approximately) the last 10 seconds (specified by CURRENT_RESPONSE_TIME_PERCENTILE_WINDOW)
        when calculating this.
        """
        if not self.use_response_times_cache:
            raise ValueError(
                "StatsEntry.use_response_times_cache must be set to True if we should be able to calculate the _current_ response time percentile"
            )
        # First, we want to determine which of the cached response_times dicts we should
        # use to get response_times for approximately 10 seconds ago.
        t = int(time.time())
        # Since we can't be sure that the cache contains an entry for every second.
        # We'll construct a list of timestamps which we consider acceptable keys to be used
        # when trying to fetch the cached response_times. We construct this list in such a way
        # that it's ordered by preference by starting to add t-10, then t-11, t-9, t-12, t-8,
        # and so on
        acceptable_timestamps = []
        acceptable_timestamps.append(t - CURRENT_RESPONSE_TIME_PERCENTILE_WINDOW)
        for i in range(1, 9):
            acceptable_timestamps.append(t - CURRENT_RESPONSE_TIME_PERCENTILE_WINDOW - i)
            acceptable_timestamps.append(t - CURRENT_RESPONSE_TIME_PERCENTILE_WINDOW + i)

        cached = None
        for ts in acceptable_timestamps:
            if ts in self.response_times_cache:
                cached = self.response_times_cache[ts]
                break

        if cached:
            # If we found an acceptable cached response times, we'll calculate a new response
            # times dict of the last 10 seconds (approximately) by diffing it with the current
            # total response times. Then we'll use that to calculate a response time percentile
            # for that timeframe
            return calculate_response_time_percentile(
                diff_response_time_dicts(self.response_times, cached.response_times),
                self.num_requests - cached.num_requests,
                percent,
            )
        # if time was not in response times cache window
        return None

    def percentile(self):
        if not self.num_requests:
            raise ValueError("Can't calculate percentile on url with no successful requests")

        tpl = f" %-{str(STATS_TYPE_WIDTH)}s %-{str(STATS_NAME_WIDTH)}s %8d {' '.join(['%6d'] * len(PERCENTILES_TO_REPORT))}"

        return tpl % (
            (self.method, self.name)
            + tuple([self.get_response_time_percentile(p) for p in PERCENTILES_TO_REPORT])
            + (self.num_requests,)
        )

    def _cache_response_times(self, t):
        self.response_times_cache[t] = CachedResponseTimes(
            response_times=copy(self.response_times),
            num_requests=self.num_requests,
        )

        # We'll use a cache size of CURRENT_RESPONSE_TIME_PERCENTILE_WINDOW + 10 since - in the extreme case -
        # we might still use response times (from the cache) for t-CURRENT_RESPONSE_TIME_PERCENTILE_WINDOW-10
        # to calculate the current response time percentile, if we're missing cached values for the subsequent
        # 20 seconds
        cache_size = CURRENT_RESPONSE_TIME_PERCENTILE_WINDOW + 10

        if len(self.response_times_cache) > cache_size:
            # only keep the latest 20 response_times dicts
            for i in range(len(self.response_times_cache) - cache_size):
                self.response_times_cache.popitem(last=False)


class StatsError:
    def __init__(self, method, name, error, occurrences=0):
        self.method = method
        self.name = name
        self.error = error
        self.occurrences = occurrences

    @classmethod
    def parse_error(cls, error):
        string_error = repr(error)
        target = "object at 0x"
        target_index = string_error.find(target)
        if target_index < 0:
            return string_error
        start = target_index + len(target) - 2
        end = string_error.find(">", start)
        if end < 0:
            return string_error
        hex_address = string_error[start:end]
        return string_error.replace(hex_address, "0x....")

    @classmethod
    def create_key(cls, method, name, error):
        key = "%s.%s.%r" % (method, name, StatsError.parse_error(error))
        return hashlib.md5(key.encode("utf-8")).hexdigest()

    def occurred(self):
        self.occurrences += 1

    def to_name(self):
        error = self.error
        if isinstance(error, CatchResponseError):
            # standalone
            unwrapped_error = error.args[0]
        if isinstance(error, str) and error.startswith("CatchResponseError("):
            # distributed
            length = len("CatchResponseError(")
            unwrapped_error = error[length:-1]
        else:
            # standalone, unwrapped exception
            unwrapped_error = repr(error)

        return "%s %s: %s" % (self.method, self.name, unwrapped_error)

    def to_dict(self):
        return {
            "method": self.method,
            "name": self.name,
            "error": StatsError.parse_error(self.error),
            "occurrences": self.occurrences,
        }

    @classmethod
    def from_dict(cls, data):
        return cls(data["method"], data["name"], data["error"], data["occurrences"])


def avg(values):
    return sum(values, 0.0) / max(len(values), 1)


def median_from_dict(total, count):
    """
    total is the number of requests made
    count is a dict {response_time: count}
    """
    pos = (total - 1) / 2
    for k in sorted(count.keys()):
        if pos < count[k]:
            return k
        pos -= count[k]


def setup_distributed_stats_event_listeners(events, stats):
    def on_report_to_master(client_id, data):
        data["stats"] = stats.serialize_stats()
        data["stats_total"] = stats.total.get_stripped_report()
        data["errors"] = stats.serialize_errors()
        stats.errors = {}

    def on_worker_report(client_id, data):
        for stats_data in data["stats"]:
            entry = StatsEntry.unserialize(stats_data)
            request_key = (entry.name, entry.method)
            if request_key not in stats.entries:
                stats.entries[request_key] = StatsEntry(stats, entry.name, entry.method, use_response_times_cache=True)
            stats.entries[request_key].extend(entry)

        for error_key, error in data["errors"].items():
            if error_key not in stats.errors:
                stats.errors[error_key] = StatsError.from_dict(error)
            else:
                stats.errors[error_key].occurrences += error["occurrences"]

        stats.total.extend(StatsEntry.unserialize(data["stats_total"]))

    events.report_to_master.add_listener(on_report_to_master)
    events.worker_report.add_listener(on_worker_report)


def print_stats(stats, current=True):
    console_logger.info(
        (" %-" + str(STATS_NAME_WIDTH) + "s %7s %12s  | %7s %7s %7s %7s  | %7s %7s")
        % ("Name", "# reqs", "# fails", "Avg", "Min", "Max", "Median", "req/s", "failures/s")
    )
    console_logger.info("-" * (80 + STATS_NAME_WIDTH))
    for key in sorted(stats.entries.keys()):
        r = stats.entries[key]
        console_logger.info(r.to_string(current=current))
    console_logger.info("-" * (80 + STATS_NAME_WIDTH))
    console_logger.info(stats.total.to_string(current=current))
    console_logger.info("")


def print_percentile_stats(stats):
    console_logger.info("Response time percentiles (approximated)")
    headers = ("Type", "Name") + tuple(get_readable_percentiles(PERCENTILES_TO_REPORT)) + ("# reqs",)
    console_logger.info(
        (
            f" %-{str(STATS_TYPE_WIDTH)}s %-{str(STATS_NAME_WIDTH)}s %8s "
            f"{' '.join(['%6s'] * len(PERCENTILES_TO_REPORT))}"
        )
        % headers
    )
    separator = (
        f'{"-" * STATS_TYPE_WIDTH}|{"-" * STATS_NAME_WIDTH}|{"-" * 9}|{("-" * 6 + "|") * len(PERCENTILES_TO_REPORT)}'
    )
    console_logger.info(separator)
    for key in sorted(stats.entries.keys()):
        r = stats.entries[key]
        if r.response_times:
            console_logger.info(r.percentile())
    console_logger.info(separator)

    if stats.total.response_times:
        console_logger.info(stats.total.percentile())
    console_logger.info("")


def print_error_report(stats):
    if not len(stats.errors):
        return
    console_logger.info("Error report")
    console_logger.info(" %-18s %-100s" % ("# occurrences", "Error"))
    console_logger.info("-" * (80 + STATS_NAME_WIDTH))
    for error in stats.errors.values():
        console_logger.info(" %-18i %-100s" % (error.occurrences, error.to_name()))
    console_logger.info("-" * (80 + STATS_NAME_WIDTH))
    console_logger.info("")


def stats_printer(stats):
    def stats_printer_func():
        while True:
            print_stats(stats)
            gevent.sleep(CONSOLE_STATS_INTERVAL_SEC)

    return stats_printer_func


def sort_stats(stats):
    return [stats[key] for key in sorted(stats.keys())]


def stats_history(runner):
    """Save current stats info to history for charts of report."""
    while True:
        stats = runner.stats
        if not stats.total.use_response_times_cache:
            break
<<<<<<< HEAD
        r = {
            "time": datetime.datetime.now().strftime("%H:%M:%S"),
            "current_rps": stats.total.current_rps or 0,
            "current_fail_per_sec": stats.total.current_fail_per_sec or 0,
            "response_time_percentile_95": stats.total.get_current_response_time_percentile(0.95) or 0,
            "response_time_percentile_50": stats.total.get_current_response_time_percentile(0.5) or 0,
            "user_count": runner.user_count or 0,
        }
        stats.history.append(r)
=======
        if runner.state != "stopped":
            r = {
                "time": datetime.datetime.utcnow().strftime("%H:%M:%S"),
                "current_rps": stats.total.current_rps or 0,
                "current_fail_per_sec": stats.total.current_fail_per_sec or 0,
                "response_time_percentile_95": stats.total.get_current_response_time_percentile(0.95) or 0,
                "response_time_percentile_50": stats.total.get_current_response_time_percentile(0.5) or 0,
                "user_count": runner.user_count or 0,
            }
            stats.history.append(r)
>>>>>>> 96f349b8
        gevent.sleep(HISTORY_STATS_INTERVAL_SEC)


class StatsCSV:
    """Write statistics to csv_writer stream."""

    def __init__(self, environment, percentiles_to_report):
        super().__init__()
        self.environment = environment
        self.percentiles_to_report = percentiles_to_report

        self.percentiles_na = ["N/A"] * len(self.percentiles_to_report)

        self.requests_csv_columns = [
            "Type",
            "Name",
            "Request Count",
            "Failure Count",
            "Median Response Time",
            "Average Response Time",
            "Min Response Time",
            "Max Response Time",
            "Average Content Size",
            "Requests/s",
            "Failures/s",
        ] + get_readable_percentiles(self.percentiles_to_report)

        self.failures_columns = [
            "Method",
            "Name",
            "Error",
            "Occurrences",
        ]

        self.exceptions_columns = [
            "Count",
            "Message",
            "Traceback",
            "Nodes",
        ]

    def _percentile_fields(self, stats_entry):
        return (
            [int(stats_entry.get_response_time_percentile(x) or 0) for x in self.percentiles_to_report]
            if stats_entry.num_requests
            else self.percentiles_na
        )

    def requests_csv(self, csv_writer):
        """Write requests csv with header and data rows."""
        csv_writer.writerow(self.requests_csv_columns)
        self._requests_data_rows(csv_writer)

    def _requests_data_rows(self, csv_writer):
        """Write requests csv data row, excluding header."""
        stats = self.environment.stats
        for stats_entry in chain(sort_stats(stats.entries), [stats.total]):
            csv_writer.writerow(
                chain(
                    [
                        stats_entry.method,
                        stats_entry.name,
                        stats_entry.num_requests,
                        stats_entry.num_failures,
                        stats_entry.median_response_time,
                        stats_entry.avg_response_time,
                        stats_entry.min_response_time or 0,
                        stats_entry.max_response_time,
                        stats_entry.avg_content_length,
                        stats_entry.total_rps,
                        stats_entry.total_fail_per_sec,
                    ],
                    self._percentile_fields(stats_entry),
                )
            )

    def failures_csv(self, csv_writer):
        csv_writer.writerow(self.failures_columns)
        self._failures_data_rows(csv_writer)

    def _failures_data_rows(self, csv_writer):
        for stats_error in sort_stats(self.environment.stats.errors):
            csv_writer.writerow(
                [
                    stats_error.method,
                    stats_error.name,
                    stats_error.error,
                    stats_error.occurrences,
                ]
            )

    def exceptions_csv(self, csv_writer):
        csv_writer.writerow(self.exceptions_columns)
        self._exceptions_data_rows(csv_writer)

    def _exceptions_data_rows(self, csv_writer):
        for exc in self.environment.runner.exceptions.values():
            csv_writer.writerow([exc["count"], exc["msg"], exc["traceback"], ", ".join(exc["nodes"])])


class StatsCSVFileWriter(StatsCSV):
    """Write statistics to to CSV files"""

    def __init__(self, environment, percentiles_to_report, base_filepath, full_history=False):
        super().__init__(environment, percentiles_to_report)
        self.base_filepath = base_filepath
        self.full_history = full_history

        self.requests_csv_filehandle = open(self.base_filepath + "_stats.csv", "w")
        self.requests_csv_writer = csv.writer(self.requests_csv_filehandle)

        self.stats_history_csv_filehandle = open(self.stats_history_file_name(), "w")
        self.stats_history_csv_writer = csv.writer(self.stats_history_csv_filehandle)

        self.failures_csv_filehandle = open(self.base_filepath + "_failures.csv", "w")
        self.failures_csv_writer = csv.writer(self.failures_csv_filehandle)
        self.failures_csv_data_start = 0

        self.exceptions_csv_filehandle = open(self.base_filepath + "_exceptions.csv", "w")
        self.exceptions_csv_writer = csv.writer(self.exceptions_csv_filehandle)
        self.exceptions_csv_data_start = 0

        self.stats_history_csv_columns = [
            "Timestamp",
            "User Count",
            "Type",
            "Name",
            "Requests/s",
            "Failures/s",
            *get_readable_percentiles(self.percentiles_to_report),
            "Total Request Count",
            "Total Failure Count",
            "Total Median Response Time",
            "Total Average Response Time",
            "Total Min Response Time",
            "Total Max Response Time",
            "Total Average Content Size",
        ]

    def __call__(self):
        self.stats_writer()

    def stats_writer(self):
        """Writes all the csv files for the locust run."""

        # Write header row for all files and save position for non-append files
        self.requests_csv_writer.writerow(self.requests_csv_columns)
        requests_csv_data_start = self.requests_csv_filehandle.tell()

        self.stats_history_csv_writer.writerow(self.stats_history_csv_columns)

        self.failures_csv_writer.writerow(self.failures_columns)
        self.failures_csv_data_start = self.failures_csv_filehandle.tell()

        self.exceptions_csv_writer.writerow(self.exceptions_columns)
        self.exceptions_csv_data_start = self.exceptions_csv_filehandle.tell()

        # Continuously write date rows for all files
        last_flush_time = 0
        while True:
            now = time.time()

            self.requests_csv_filehandle.seek(requests_csv_data_start)
            self._requests_data_rows(self.requests_csv_writer)
            self.requests_csv_filehandle.truncate()

            self._stats_history_data_rows(self.stats_history_csv_writer, now)

            self.failures_csv_filehandle.seek(self.failures_csv_data_start)
            self._failures_data_rows(self.failures_csv_writer)
            self.failures_csv_filehandle.truncate()

            self.exceptions_csv_filehandle.seek((self.exceptions_csv_data_start))
            self._exceptions_data_rows(self.exceptions_csv_writer)
            self.exceptions_csv_filehandle.truncate()

            if now - last_flush_time > CSV_STATS_FLUSH_INTERVAL_SEC:
                self.requests_flush()
                self.stats_history_flush()
                self.failures_flush()
                self.exceptions_flush()
                last_flush_time = now

            gevent.sleep(CSV_STATS_INTERVAL_SEC)

    def _stats_history_data_rows(self, csv_writer, now):
        """
        Write CSV rows with the *current* stats. By default only includes the
        Aggregated stats entry, but if self.full_history is set to True, a row for each entry will
        will be included.

        Note that this method differs from the other methods as it appends time-stamped data to the file, whereas the other methods overwrites the data.
        """

        # Do not try to write rows with all 0s in stats_history.csv when a test is not running
        if (self.environment.runner.state == "stopped" or self.environment.runner.state == "ready"):
            return

        stats = self.environment.stats
        timestamp = int(now)
        stats_entries = []
        if self.full_history:
            stats_entries = sort_stats(stats.entries)

        for stats_entry in chain(stats_entries, [stats.total]):
            csv_writer.writerow(
                chain(
                    (
                        timestamp,
                        self.environment.runner.user_count,
                        stats_entry.method or "",
                        stats_entry.name,
                        f"{stats_entry.current_rps:2f}",
                        f"{stats_entry.current_fail_per_sec:2f}",
                    ),
                    self._percentile_fields(stats_entry),
                    (
                        stats_entry.num_requests,
                        stats_entry.num_failures,
                        stats_entry.median_response_time,
                        stats_entry.avg_response_time,
                        stats_entry.min_response_time or 0,
                        stats_entry.max_response_time,
                        stats_entry.avg_content_length,
                    ),
                )
            )

    def requests_flush(self):
        self.requests_csv_filehandle.flush()

    def stats_history_flush(self):
        self.stats_history_csv_filehandle.flush()

    def failures_flush(self):
        self.failures_csv_filehandle.flush()

    def exceptions_flush(self):
        self.exceptions_csv_filehandle.flush()

    def close_files(self):
        self.requests_csv_filehandle.close()
        self.stats_history_csv_filehandle.close()
        self.failures_csv_filehandle.close()
        self.exceptions_csv_filehandle.close()

    def stats_history_file_name(self):
        return self.base_filepath + "_stats_history.csv"<|MERGE_RESOLUTION|>--- conflicted
+++ resolved
@@ -791,7 +791,7 @@
         stats = runner.stats
         if not stats.total.use_response_times_cache:
             break
-<<<<<<< HEAD
+
         r = {
             "time": datetime.datetime.now().strftime("%H:%M:%S"),
             "current_rps": stats.total.current_rps or 0,
@@ -801,18 +801,6 @@
             "user_count": runner.user_count or 0,
         }
         stats.history.append(r)
-=======
-        if runner.state != "stopped":
-            r = {
-                "time": datetime.datetime.utcnow().strftime("%H:%M:%S"),
-                "current_rps": stats.total.current_rps or 0,
-                "current_fail_per_sec": stats.total.current_fail_per_sec or 0,
-                "response_time_percentile_95": stats.total.get_current_response_time_percentile(0.95) or 0,
-                "response_time_percentile_50": stats.total.get_current_response_time_percentile(0.5) or 0,
-                "user_count": runner.user_count or 0,
-            }
-            stats.history.append(r)
->>>>>>> 96f349b8
         gevent.sleep(HISTORY_STATS_INTERVAL_SEC)
 
 

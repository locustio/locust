The MIT License

<<<<<<< HEAD
Copyright (c) 2009-2025, Carl Byström, Jonatan Heyman
=======
Copyright (c) 2009-2010, Carl Byström, Jonatan Heyman, Lars Holmberg
>>>>>>> 522af434

Permission is hereby granted, free of charge, to any person obtaining a copy
of this software and associated documentation files (the "Software"), to deal
in the Software without restriction, including without limitation the rights
to use, copy, modify, merge, publish, distribute, sublicense, and/or sell
copies of the Software, and to permit persons to whom the Software is
furnished to do so, subject to the following conditions:

The above copyright notice and this permission notice shall be included in
all copies or substantial portions of the Software.

THE SOFTWARE IS PROVIDED "AS IS", WITHOUT WARRANTY OF ANY KIND, EXPRESS OR
IMPLIED, INCLUDING BUT NOT LIMITED TO THE WARRANTIES OF MERCHANTABILITY,
FITNESS FOR A PARTICULAR PURPOSE AND NONINFRINGEMENT. IN NO EVENT SHALL THE
AUTHORS OR COPYRIGHT HOLDERS BE LIABLE FOR ANY CLAIM, DAMAGES OR OTHER
LIABILITY, WHETHER IN AN ACTION OF CONTRACT, TORT OR OTHERWISE, ARISING FROM,
OUT OF OR IN CONNECTION WITH THE SOFTWARE OR THE USE OR OTHER DEALINGS IN
THE SOFTWARE.<|MERGE_RESOLUTION|>--- conflicted
+++ resolved
@@ -1,10 +1,6 @@
 The MIT License
 
-<<<<<<< HEAD
-Copyright (c) 2009-2025, Carl Byström, Jonatan Heyman
-=======
-Copyright (c) 2009-2010, Carl Byström, Jonatan Heyman, Lars Holmberg
->>>>>>> 522af434
+Copyright (c) 2009-2025, Carl Byström, Jonatan Heyman, Lars Holmberg
 
 Permission is hereby granted, free of charge, to any person obtaining a copy
 of this software and associated documentation files (the "Software"), to deal

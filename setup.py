--- conflicted
+++ resolved
@@ -44,11 +44,7 @@
         "gevent==1.5a3",
         "flask>=0.10.1", 
         "requests>=2.9.1", 
-<<<<<<< HEAD
-        "msgpack-python>=0.6.2", 
-=======
         "msgpack>=0.6.2", 
->>>>>>> a866e970
         "pyzmq>=16.0.2", 
         "geventhttpclient-wheels==1.3.1.dev2",
         "ConfigArgParse>=1.0",
